# test_suite.jl
module test_suite

using Base.Test
srand(1234)
using StaticArrays
using Domains
using BasisFunctions

BF = BasisFunctions

const show_timings = false
######### #
# Testing
##########

include("util_functions.jl")
include("test_generic_grids.jl")
include("test_generic_sets.jl")
include("test_derived_set.jl")
include("test_bsplines.jl")
include("test_generic_operators.jl")
include("test_ops.jl")
include("test_fourier.jl")
include("test_chebyshev.jl")
include("test_bsplinetranslatedbasis.jl")
include("test_DCTI.jl")
include("test_gram.jl")


# Verify types of FFT and DCT plans by FFTW
# If anything changes here, the aliases in fouriertransforms.jl have to change as well
d1 = plan_fft!(zeros(Complex{Float64}, 10), 1:1)
@test typeof(d1) == Base.DFT.FFTW.cFFTWPlan{Complex{Float64},-1,true,1}
d2 = plan_fft!(zeros(Complex{Float64}, 10, 10), 1:2)
@test typeof(d2) == Base.DFT.FFTW.cFFTWPlan{Complex{Float64},-1,true,2}
d3 = plan_bfft!(zeros(Complex{Float64}, 10), 1:1)
@test typeof(d3) == Base.DFT.FFTW.cFFTWPlan{Complex{Float64},1,true,1}
d4 = plan_bfft!(zeros(Complex{Float64}, 10, 10), 1:2)
@test typeof(d4) == Base.DFT.FFTW.cFFTWPlan{Complex{Float64},1,true,2}

d5 = plan_dct!(zeros(10), 1:1)
@test typeof(d5) == Base.DFT.FFTW.DCTPlan{Float64,5,true}
d6 = plan_idct!(zeros(10), 1:1)
@test typeof(d6) == Base.DFT.FFTW.DCTPlan{Float64,4,true}

SETS = [FourierBasis, ChebyshevBasis, ChebyshevII, LegendreBasis,
        LaguerreBasis, HermiteBasis, PeriodicSplineBasis, CosineSeries, SineSeries,
        BSplineTranslatesBasis, SymBSplineTranslatesBasis, OrthonormalSplineBasis,
        DiscreteOrthonormalSplineBasis]
# SETS = [FourierBasis, ChebyshevBasis, ChebyshevII, LegendreBasis,
#         LaguerreBasis, HermiteBasis, CosineSeries, SineSeries]

for T in [Float64,BigFloat,]
    println()
    delimit("T is $T", )
    delimit("Operators")

    test_generic_operators(T)

    @testset "$(rpad("test diagonal operators",80))" begin
        test_diagonal_operators(T) end

    @testset "$(rpad("test multidiagonal operators",80))" begin
        test_multidiagonal_operators(T) end

    @testset "$(rpad("test invertible operators",80))" begin
        test_invertible_operators(T) end

    @testset "$(rpad("test noninvertible operators",80))" begin
        test_noninvertible_operators(T) end

    @testset "$(rpad("test tensor operators",80))" begin
        test_tensor_operators(T) end

    @testset "$(rpad("test circulant operator",80))" begin
        test_circulant_operator(T) end

    delimit("Generic interfaces")

    @testset "$(rpad("$(name(instantiate(SET,n))) with $n dof",80," "))" for SET in SETS, n in (8,11)
        # Choose an odd and even number of degrees of freedom
            basis = instantiate(SET, n, T)

            @test length(basis) == n
            @test domaintype(basis) == T

            test_generic_set_interface(basis, span(basis))
    end

    delimit("Derived sets")
        test_derived_sets(T)

    delimit("Tensor product set interfaces")

    # TODO: all sets in the test below should use type T!
    @testset "$(rpad("$(name(basis))",80," "))" for basis in
                ( FourierBasis(11) ⊗ FourierBasis(21), # Two odd-length Fourier series
                  FourierBasis(10) ⊗ ChebyshevBasis(12), # combination of Fourier and Chebyshev
                  FourierBasis(11) ⊗ FourierBasis(10), # Odd and even-length Fourier series
                  ChebyshevBasis(11) ⊗ ChebyshevBasis(20), # Two Chebyshev sets
                  FourierBasis(11, 2, 3) ⊗ FourierBasis(11, 4, 5), # Two mapped Fourier series
                  ChebyshevBasis(9, 2, 3) ⊗ ChebyshevBasis(7, 4, 5)) # Two mapped Chebyshev series
        test_generic_set_interface(basis, span(basis))
    end

    delimit("Tensor specific tests")
    @testset "$(rpad("test iteration",80))" begin
        test_tensor_sets(T) end

    delimit("Test Grids")
    @testset "$(rpad("Grids",80))" begin
        test_grids(T) end

    delimit("Test B splines")
    @testset "$(rpad("Elementary properties",80))" begin
        elementarypropsofsplinetest(T) end
    @testset "$(rpad("periodic B splines",80))"  begin
        periodicbsplinetest(T) end
    @testset "$(rpad("symmetric B splines",80))"  begin
        symmetricbsplinestest(T) end
    @testset "$(rpad("integration of B splines",80))"  begin
        test_spline_integration() end

    delimit("Gram")
    @testset "$(rpad("Gram functionality",80))" begin
<<<<<<< HEAD
        discrete_gram_test(T) end
=======
      discrete_gram_test(T)
      general_gram_test(T)
    end
>>>>>>> 187f2636

    delimit("Check evaluations, interpolations, extensions, setexpansions")

    @testset "$(rpad("Fourier expansions",80))" begin
        test_fourier_series(T) end

    @testset "$(rpad("Chebyshev expansions",80))" begin
        test_chebyshev(T) end

    @testset "$(rpad("Orthogonal polynomial evaluation",80))" begin
        test_ops(T) end

    @testset "$(rpad("Periodic translate expansions",80))" begin
        test_generic_periodicbsplinebasis(T) end

    @testset "$(rpad("Translates of B spline expansions",80))" begin
        test_translatedbsplines(T)
        test_translatedsymmetricbsplines(T)
        test_orthonormalsplinebasis(T)
        test_discrete_orthonormalsplinebasis(T)
        test_dualsplinebasis(T)
        test_discrete_dualsplinebasis(T)
    end

end # for T in...

delimit("Test DCTI")
@testset "$(rpad("evaluation",80))"  begin test_full_transform_extremagrid() end
@testset "$(rpad("inverse",80))" begin test_inverse_transform_extremagrid() end

println()
println(" All tests passed!")

end # module<|MERGE_RESOLUTION|>--- conflicted
+++ resolved
@@ -124,13 +124,9 @@
 
     delimit("Gram")
     @testset "$(rpad("Gram functionality",80))" begin
-<<<<<<< HEAD
-        discrete_gram_test(T) end
-=======
       discrete_gram_test(T)
       general_gram_test(T)
     end
->>>>>>> 187f2636
 
     delimit("Check evaluations, interpolations, extensions, setexpansions")
 
