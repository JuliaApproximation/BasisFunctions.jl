--- conflicted
+++ resolved
@@ -51,19 +51,11 @@
         624 == @allocated BasisFunctions.unsafe_eval_element(b, 1, .1)
         supports = ((0.,1.),(0.,1.),(0.0,0.5),(0.5,1.0),(0.0,0.25),(0.25,0.5),(0.5,0.75),(0.75,1.0));
         for i in ordering(b)
-<<<<<<< HEAD
-=======
-            @test support(b, i) == interval(supports[value(i)]...)
->>>>>>> ac792500
             @test infimum(support(b,i)) == supports[value(i)][1]
             @test supremum(support(b,i)) == supports[value(i)][2]
         end
         for i in ordering(b1)
-<<<<<<< HEAD
-            @test support(b1,i) == interval(0.,1.)
-=======
             @test support(b1,i) == UnitInterval()
->>>>>>> ac792500
         end
 
         @test BasisFunctions.subdict(b1,1:1) == BasisFunctions.DaubechiesWaveletBasis(3,0)
