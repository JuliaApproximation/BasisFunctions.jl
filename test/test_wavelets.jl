--- conflicted
+++ resolved
@@ -109,29 +109,11 @@
             @test evaluation_matrix(basis, BasisFunctions.grid(basis))≈evaluation_matrix(basis, collect(BasisFunctions.grid(basis)))
             T = Float64
             ELT = Float64
-<<<<<<< HEAD
-            tbasis = transform_space(basis)
+            tbasis = transform_dict(basis)
             x = ones(length(basis))
             t = transform_operator(tbasis, basis)
             it = transform_operator(basis, tbasis)
             @test norm((it*t*x-x))+1≈1
-=======
-            tdict = transform_dict(basis)
-            x = rand(tdict)
-            t = BasisFunctions.unitary_dwt(tdict, basis)
-            it = BasisFunctions.unitary_idwt(basis, tdict)
-            @test maximum(abs.( (t' * t)*x-x)) < test_tolerance(ELT)
-            @test maximum(abs.( (it' * it)*x-x)) < test_tolerance(ELT)
-            @test maximum(abs.( (inv(t) * t)*x-x)) < test_tolerance(ELT)
-            @test maximum(abs.( (inv(it) * it)*x-x)) < test_tolerance(ELT)
-            @test maximum(abs.( (it * t)*x-x)) < test_tolerance(ELT)
-            pre1 = transform_operator_pre(tdict, basis)
-            post1 = transform_operator_post(tdict, basis)
-            pre2 = transform_operator_pre(basis, tdict)
-            post2 = transform_operator_post(basis, tdict)
-            t = transform_operator(tdict, basis)
-            it = transform_operator(basis, tdict)
->>>>>>> 56a317d7
         end
     end
 end
