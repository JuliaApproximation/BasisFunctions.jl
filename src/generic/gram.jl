# gram.jl

#################
## Gram operators
#################
"""
The gram operator A of the given basisfunction, i.e., A_ij = <ϕ_i,ϕ_j>, if ϕ_i is the ith basisfunction
"""
Gram(s::Span; options...) = Gram(s, Val{is_orthonormal(set(s))}; options...)

Gram(s::Span, ::Type{Val{true}}; options...) = IdentityOperator(s, s)

function Gram(s::Span, ::Type{Val{false}}; options...)
    if is_orthogonal(set(s))
        d = zeros(s)
        gramdiagonal!(d, s; options...)
        DiagonalOperator(s, s, d)
    else
        A = zeros(coeftype(s), length(s), length(s))
        grammatrix!(A, s; options...)
        MatrixOperator(s, s, A)
    end
end

"""
The dual gram operator A of the given basisfunction, i.e., A_ij = <ϕ_i,ϕ_j>, if ϕ_i is the ith dual basisfunction
"""
DualGram(s::Span; options...) = DualGram(s, Val{is_biorthogonal(set(s))}; options...)

DualGram(s::Span, ::Type{Val{true}}; options...) = inv(Gram(s; options...))

"""
The mixed gram operator A of the given basisfunction, i.e., A_ij = <ϕ_i,ψ_j>, if ϕ_i is the ith dual basisfunction and ψ_j the jth basisfunction
"""
MixedGram(s::Span; options...) = MixedGram(s, Val{is_biorthogonal(set(s))}; options...)

MixedGram(s::Span, ::Type{Val{true}}; options...) = IdentityOperator(s, s)

function grammatrix!(result, s::Span; options...)
    for i in 1:size(result,1)
        for j in i:size(result,2)
            I = dot(s, i, j; options...)
            result[i,j] = I
            if i!= j
                result[j,i] = conj(I)
            end
        end
    end
    result
end

function gramdiagonal!(result, s::Span; options...)
    for i in 1:size(result,1)
        result[i] = dot(s, i, i; options...)
    end
    result
end

################################################################################################
## Take inner products between function and basisfunctions. Used in continous approximation case.
################################################################################################
"""
Project the function on the function space spanned by the functionset by taking innerproducts with the elements of the set.
"""
project(s, f::Function; options...) = project!(zeros(s), s, f; options...)

function project!(result, s, f::Function; options...)
    for i in eachindex(result)
        result[i] = dot(s, i, f; options...)
    end
    result
end

function dot(f::Function, nodes::Array{T,1}; abstol=0, reltol=sqrt(eps(T)), verbose=false, options...) where {T}
    (I,e) = QuadGK.quadgk(x->f(x), nodes...; reltol=reltol, abstol=abstol)
    (e > sqrt(reltol) && verbose) && (warn("Dot product did not converge"))
    I
end

native_nodes(set::FunctionSet1d) = [left(set), right(set)]

dot(s::Span1d, f1::Function, f2::Function, nodes::Array=native_nodes(set(s)); options...)  =
    dot(x->conj(f1(x))*f2(x), nodes; options...)

dot(s::Span, f1::Int, f2::Function, nodes::Array=native_nodes(set(s)); options...) =
    dot(s, x->eval_element(set(s), f1, x), f2, nodes; options...)

dot(s::Span, f1::Int, f2::Int, nodes::Array=native_nodes(set(s)); options...) =
    dot(s, x->eval_element(set(s), f1, x), x->eval_element(set(s), f2, x), nodes; options...)

##########################
## Discrete Gram operators
##########################

oversampled_grid(b::FunctionSet, oversampling::Real) = grid(resize(b, length_oversampled_grid(b, oversampling)))

length_oversampled_grid(b::FunctionSet, oversampling::Real) = approx_length(b, basis_oversampling(b, oversampling)*length(b))

basis_oversampling(set::FunctionSet, sampling_factor::Real) =  sampling_factor

default_oversampling(b::FunctionSet) = 1
# E'E/N
DiscreteGram(s::Span; oversampling = default_oversampling(set(s))) =
  rangetype(s)(1)/discrete_gram_scaling(set(s), oversampling)*UnNormalizedGram(s, oversampling)

function UnNormalizedGram(s::Span, oversampling = 1)
    grid = oversampled_grid(set(s), oversampling)
    evaluation_operator(s, grid)'*evaluation_operator(s, grid)
end

# discrete_gram_scaling{N,T}(b::FunctionSet{N,T}, oversampling) = length_oversampled_grid(b, oversampling)
discrete_gram_scaling(b::FunctionSet, oversampling) = length(b)

# Ẽ'Ẽ/N and since Ẽ = NE^{-1}'
DiscreteDualGram(s::Span; oversampling = default_oversampling(set(s))) =
    inv(DiscreteGram(s; oversampling=oversampling))

# Ẽ'E/N
<<<<<<< HEAD
DiscreteMixedGram(s::Span; oversampling = default_oversampling(set(s))) = IdentityOperator(s, s)
=======
DiscreteMixedGram(b::FunctionSet; oversampling=default_oversampling(b)) = IdentityOperator(b,b)



#################
## Gram operators extended
#################

dual(set::FunctionSet; options...) = dual(set, Val{is_orthonormal(set)}; options...)
dual(set::FunctionSet, ::Type{Val{true}}; options...) = set
dual(set::FunctionSet, ::Type{Val{false}}; options...) = error("Dual of $(set) is not known.")
"""
The gram operator A of the given basisfunction, i.e., A_ij = <ϕ_i,ϕ_j>, if ϕ_i is the ith basisfunction
"""
function Gram(src::FunctionSet, dest::FunctionSet; options...)
    A = zeros(eltype(src, dest),length(dest),length(src))*NaN
    grammatrix!(A, src, dest; options...)
    MatrixOperator(src, dest, A)
end

DualGram(set1::FunctionSet, set2::FunctionSet; options...) = inv(Gram(set1, set2; options...))

MixedGram(set1::FunctionSet, set2::FunctionSet; options...) = Gram(dual(set1), set2; options...)

function grammatrix!(result, src::FunctionSet, dest::FunctionSet; options...)
  @assert size(result, 1) == length(dest)
  @assert size(result, 2) == length(src)
  for i in 1:size(result,1)
    for j in 1:size(result,2)
      result[i,j] = dot(dest, src, i, j; options...)
    end
  end
  result
end

dot(set1::FunctionSet1d, set2::FunctionSet1d, f1::Function, f2::Function, nodes::Array=native_nodes(set1, set2); options...)  =
    dot(x->conj(f1(x))*f2(x), nodes; options...)

dot(set1::FunctionSet, set2::FunctionSet, f1::Int, f2::Int, nodes::Array=native_nodes(set1, set2); options...) =
    dot(set1, set2, x->eval_element(set1, f1, x),x->eval_element(set2, f2, x), nodes; options...)

function native_nodes(set1::FunctionSet, set2::FunctionSet)
  @assert left(set1) ≈ left(set2)
  @assert right(set1) ≈ right(set2)
  [left(set1), right(set1)]
end
>>>>>>> 187f2636
<|MERGE_RESOLUTION|>--- conflicted
+++ resolved
@@ -116,10 +116,7 @@
     inv(DiscreteGram(s; oversampling=oversampling))
 
 # Ẽ'E/N
-<<<<<<< HEAD
-DiscreteMixedGram(s::Span; oversampling = default_oversampling(set(s))) = IdentityOperator(s, s)
-=======
-DiscreteMixedGram(b::FunctionSet; oversampling=default_oversampling(b)) = IdentityOperator(b,b)
+DiscreteMixedGram(s::Span; oversampling=default_oversampling(set(s))) = IdentityOperator(s,s)
 
 
 
@@ -127,23 +124,25 @@
 ## Gram operators extended
 #################
 
-dual(set::FunctionSet; options...) = dual(set, Val{is_orthonormal(set)}; options...)
-dual(set::FunctionSet, ::Type{Val{true}}; options...) = set
-dual(set::FunctionSet, ::Type{Val{false}}; options...) = error("Dual of $(set) is not known.")
+dual(span::Span; options...) = dual(span, Val{is_orthonormal(set(span))}; options...)
+dual(span::Span, ::Type{Val{true}}; options...) = span
+dual(set::FunctionSet; options...) = error("Dual of $(set) is not known.")
+dual(span::Span, ::Type{Val{false}}; options...) = Span(dual(set(span); options...))
+
 """
 The gram operator A of the given basisfunction, i.e., A_ij = <ϕ_i,ϕ_j>, if ϕ_i is the ith basisfunction
 """
-function Gram(src::FunctionSet, dest::FunctionSet; options...)
-    A = zeros(eltype(src, dest),length(dest),length(src))*NaN
+function Gram(src::Span, dest::Span; options...)
+    A = zeros(rangetype(src, dest),length(dest),length(src))*NaN
     grammatrix!(A, src, dest; options...)
     MatrixOperator(src, dest, A)
 end
 
-DualGram(set1::FunctionSet, set2::FunctionSet; options...) = inv(Gram(set1, set2; options...))
+DualGram(span1::Span, span2::Span; options...) = inv(Gram(span1, span2; options...))
 
-MixedGram(set1::FunctionSet, set2::FunctionSet; options...) = Gram(dual(set1), set2; options...)
+MixedGram(span1::Span, span2::Span; options...) = Gram(dual(span1), span2; options...)
 
-function grammatrix!(result, src::FunctionSet, dest::FunctionSet; options...)
+function grammatrix!(result, src::Span, dest::Span; options...)
   @assert size(result, 1) == length(dest)
   @assert size(result, 2) == length(src)
   for i in 1:size(result,1)
@@ -154,15 +153,14 @@
   result
 end
 
-dot(set1::FunctionSet1d, set2::FunctionSet1d, f1::Function, f2::Function, nodes::Array=native_nodes(set1, set2); options...)  =
+dot(span1::Span1d, span2::Span1d, f1::Function, f2::Function, nodes::Array=native_nodes(set(span1), set(span2)); options...)  =
     dot(x->conj(f1(x))*f2(x), nodes; options...)
 
-dot(set1::FunctionSet, set2::FunctionSet, f1::Int, f2::Int, nodes::Array=native_nodes(set1, set2); options...) =
-    dot(set1, set2, x->eval_element(set1, f1, x),x->eval_element(set2, f2, x), nodes; options...)
+dot(span1::Span1d, span2::Span1d, f1::Int, f2::Int, nodes::Array=native_nodes(set(span1), set(span2)); options...) =
+    dot(span1, span2, x->eval_element(set(span1), f1, x),x->eval_element(set(span2), f2, x), nodes; options...)
 
-function native_nodes(set1::FunctionSet, set2::FunctionSet)
+function native_nodes(set1::FunctionSet1d, set2::FunctionSet1d)
   @assert left(set1) ≈ left(set2)
   @assert right(set1) ≈ right(set2)
   [left(set1), right(set1)]
-end
->>>>>>> 187f2636
+end