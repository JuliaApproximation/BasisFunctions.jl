--- conflicted
+++ resolved
@@ -62,11 +62,7 @@
 
 ## Imports from Domains
 
-<<<<<<< HEAD
-import Domains: domaintype, codomaintype, dimension
-=======
 import Domains: domaintype, codomaintype, dimension, domain
->>>>>>> 0e5b3506
 # For intervals
 import Domains: interval, leftendpoint, rightendpoint
 # For maps
@@ -124,10 +120,6 @@
 # from operator/dimop.jl
 export DimensionOperator, dimension_operator
 
-<<<<<<< HEAD
-# from bases/sets/functionset.jl
-export FunctionSet, FunctionSet1d, FunctionSet2d, FunctionSet3d
-=======
 # from operators/banded_operators.jl
 export HorizontalBandedOperator, VerticalBandedOperator
 
@@ -135,7 +127,6 @@
 
 # from bases/generic/dictionary.jl
 export Dictionary, Dictionary1d, Dictionary2d, Dictionary3d
->>>>>>> 0e5b3506
 export domaintype, codomaintype, coefficient_type
 export promote_domaintype, promote_domainsubtype
 export grid, left, right, support, domain, codomain
