--- conflicted
+++ resolved
@@ -185,12 +185,7 @@
     transform_operators
 
 # from generic/gram.jl
-<<<<<<< HEAD
-export Gram, DualGram, MixedGram
-=======
-export grammatrix, dualgrammatrix, mixedgrammatrix, Gram, DualGram, MixedGram, eval_dualelement
-export gram_entry
->>>>>>> a3f6698f
+export Gram, DualGram, MixedGram, gram_entry
 export DiscreteGram, DiscreteDualGram, DiscreteMixedGram
 export dual
 
