# BasisFunctions

# __precompile__()

module BasisFunctions

using StaticArrays
using RecipesBase
using QuadGK

using SpecialMatrices
using FastTransforms
using Domains

import Base: +, *, /, ==, |, &, -, \, ^, .+, .*, .-, .\, ./, .^
import Base: ≈
import Base: ∘

import Base: promote, promote_rule, convert, promote_eltype, widen

import Base: length, size, start, next, done, ind2sub, sub2ind, eachindex,
        range, collect, endof, checkbounds, first, last

import Base: cos, sin, exp, log

import Base: zeros, ones, one, zero, fill!, rand

import Base: getindex, setindex!, unsafe_getindex, eltype

import Base: isreal, iseven, isodd, real, complex

import Base: ctranspose, transpose, inv, hcat, vcat

import Base: show, showcompact, convert, similar

import Base: dct, idct

import Base: indices, normalize

import Base: broadcast

import Base: cross, ×

import Base.LinAlg: dot

# import Wavelets: primal, dual, scaling, filter, support, evaluate_periodic, evaluate_periodic_in_dyadic_points
# import Wavelets.DWT: primal, dual, scaling, wavelet, Side, Kind, DiscreteWavelet, full_dwt, full_idwt, perbound
# import Wavelets.DWT: DaubechiesWavelet, CDFWavelet, name, wavelet_index, coefficient_index
# import Wavelets.Sequences: support
# import Wavelets.Util: isdyadic


## Imports from Domains

import Domains: domaintype, rangetype, dimension
# For intervals
import Domains: interval, leftendpoint, rightendpoint
# For maps
import Domains: matrix, vector, tensorproduct

# composite type interface
import Domains: element, elements, nb_elements
# cartesian product utility functions
<<<<<<< HEAD
import Domains: cartesianproduct, ×, product_eltype
=======
import Domains: cartesianproduct, ×

>>>>>>> 33f10adb
import Domains: mapping



## Exhaustive list of exports

# from maps/partition.jl
export PiecewiseInterval, Partition
export partition
export split_interval

# from src/products.jl
export tensorproduct, ⊗
export element, elements, nb_elements

# from grid/grid.jl
export AbstractGrid, AbstractGrid1d, AbstractGrid2d, AbstractGrid3d,
        AbstractEquispacedGrid, EquispacedGrid, PeriodicEquispacedGrid,
        DyadicPeriodicEquispacedGrid, MidpointEquispacedGrid, RandomEquispacedGrid,
        AbstractIntervalGrid, eachelement, stepsize, ChebyshevGrid, ScatteredGrid,
        ChebyshevNodeGrid, ChebyshevExtremaGrid
export Point
export leftendpoint, rightendpoint, range, sample

# from grid/productgrid.jl
export ProductGrid

# from grid/subgrid.jl
export AbstractSubGrid, IndexSubGrid, subindices, supergrid, is_subindex,
    similar_subgrid

# from grid/mappedgrid.jl
export MappedGrid, mapped_grid, apply_map

# from spaces/spaces.jl
export FunctionSpace

# from operator/dimop.jl
export DimensionOperator, dimension_operator

# from bases/sets/functionset.jl
export FunctionSet, FunctionSet1d, FunctionSet2d, FunctionSet3d
export domaintype, rangetype, coefficient_type
export promote_domaintype, promote_domainsubtype
export grid, left, right, support, eval_expansion, eval_set_element, eval_element
export name
export instantiate, promote_eltype, set_promote_eltype, resize
export native_index, linear_index, multilinear_index, native_size, linear_size
export is_composite
export is_basis, is_frame, is_orthogonal, is_biorthogonal, is_orthonormal
export in_support
export approx_length, extension_size
export has_transform, has_unitary_transform, has_extension, has_derivative, has_antiderivative, has_grid
export linearize_coefficients, delinearize_coefficients, linearize_coefficients!,
    delinearize_coefficients!
export moment

# from bases/sets/span.jl
export Span, Span1d, Span2d
export span, coefficient_type, coeftype, similar_span

# from bases/sets/subsets.jl
export Subset, LargeSubset, SmallSubset, SingletonSubset, indices

# from bases/sets/tensorproductset.jl
export TensorProductSet

# from bases/sets/derived_set.jl
export DerivedSet

# from bases/sets/mapped_set.jl
export MappedSet, mapped_set, mapping, superset, rescale

#from bases/sets/expansions.jl
export SetExpansion, TensorProductExpansion, coefficients, set, roots,
        random_expansion, differentiate, antidifferentiate, call_set_expansion,
        ∂x, ∂y, ∂z, ∫∂x, ∫∂y, ∫∂z, ∫, is_compatible

# from operator/operator.jl
export AbstractOperator, operator, src, dest, apply!,
        apply, apply_multiple, apply_inplace!
export matrix, diagonal, is_diagonal, is_inplace

# from operator/derived_op.jl
export ConcreteDerivedOperator

# from operator/composite_operator.jl
export CompositeOperator, compose

# from operator/special_operators.jl
export IdentityOperator, ScalingOperator, DiagonalOperator, inv_diagonal,
        CoefficientScalingOperator, MatrixOperator, FunctionOperator,
        MultiplicationOperator, WrappedOperator, UnevenSignFlipOperator, ZeroOperator,
        IndexRestrictionOperator, IndexExtensionOperator, RealifyOperator, ComplexifyOperator
# from operator/circulant_operator.jl
export CirculantOperator
# from operator/pseudo_diagonal.jl
export PseudoDiagonalOperator

# from generic/transform.jl
export transform_operator, transform_space, full_transform_operator,
    transform_operator_pre, transform_operator_post,
    transform_to_grid, transform_to_grid_pre, transform_to_grid_post,
    transform_from_grid, transform_from_grid_pre, transform_from_grid_post,
    transform_operators
# from generic/gram.jl
export grammatrix, dualgrammatrix, mixedgrammatrix, Gram, DualGram, MixedGram, eval_dualelement
export DiscreteGram, DiscreteDualGram, DiscreteMixedGram

# from generic/extension
export extension_operator, default_extension_operator, extension_size, extend,
    restriction_operator, default_restriction_operator, restriction_size, restrict,
    Extension, Restriction

# from generic/evaluation.jl
export evaluation_operator, grid_evaluation_operator, default_evaluation_operator,
    evaluation_matrix, discrete_dual_evaluation_operator

# from generic/interpolation.jl
export interpolation_operator, default_interpolation_operator, interpolation_matrix

# from generic/leastsquares.jl
export leastsquares_operator, default_leastsquares_operator, leastsquares_matrix

# from generic/approximation.jl
export approximation_operator, default_approximation_operator, approximate, discrete_approximation_operator, continuous_approximation_operator, project

# from generic/differentiation.jl
export differentiation_operator, antidifferentiation_operator, derivative_space,
    antiderivative_space, Differentiation, Antidifferentiation

# from products.jl
export is_homogeneous, basetype, tensorproduct

# from operator/tensorproductoperator.jl
export TensorProductOperator

# from operator/block_operator.jl
export BlockOperator, block_row_operator, block_column_operator, composite_size

# from util/functors.jl
export Cos, Sin, Exp, Log, PowerFunction, IdentityFunction

# from bases/sets/weighted_set.jl
export WeightedSet, WeightedSet1d, WeightedSet2d, WeightedSet3d,
    weightfunction, weightfun_scaling_operator


# from bases/sets/composite_set.jl
export tail

# from bases/sets/multiple_set.jl
export MultiSet, multiset, ⊕

# from bases/sets/piecewise_set.jl
export PiecewiseSet

# from bases/sets/operated_set.jl
export OperatedSet
export derivative, src_set, dest_set

# from bases/sets/euclidean.jl
export DiscreteVectorSpace, DiscreteSet

# from bases/sets/gridset.jl
export GridSet, DiscreteGridSpace, DiscreteGridSpace1d
export gridset, gridspace



# from bases/fourier/fourier.jl
export FourierBasis, FourierBasisEven, FourierBasisOdd, FourierBasisNd,
    FastFourierTransform, InverseFastFourierTransform,
    FastFourierTransformFFTW, InverseFastFourierTransformFFTW,
    frequency2idx, idx2frequency,
    fourier_basis_even, fourier_basis_odd

# from bases/fourier/(co)sineseries.jl
export CosineSeries, SineSeries


# from bases/poly/chebyshev.jl
export ChebyshevBasis, ChebyshevII,
    FastChebyshevTransform, InverseFastChebyshevTransform,
    FastChebyshevTransformFFTW, InverseFastChebyshevTransformFFTW

# from util/recipes.jl
export plotgrid, postprocess

# from util/MultiArray.jl
export MultiArray

# from util/domain_extensions.jl
export float_type, dimension

# from bases/poly/polynomials.jl and friends
export LegendreBasis, JacobiBasis, LaguerreBasis, HermiteBasis, MonomialBasis, RationalBasis

# # from bases/wavelets/bf_wavelets.jl
# export DaubechiesWaveletBasis, CDFWaveletBasis
# from bases/splines/bf_splines.jl
export SplineBasis, FullSplineBasis, PeriodicSplineBasis, NaturalSplineBasis, SplineDegree
# from bases/translates/set_of_translates.jl
export CompactPeriodicSetOfTranslates, dual, discrete_dual
# from bases/translates/translates_of_bsplines.jl
export BSplineTranslatesBasis, SymBSplineTranslatesBasis, OrthonormalSplineBasis, DiscreteOrthonormalSplineBasis

export degree, interval


using Base.Cartesian


include("util/common.jl")
include("util/composite_index.jl")
include("util/multiarray.jl")
include("util/slices.jl")
include("util/functors.jl")
include("util/domain_extensions.jl")

include("maps/partition.jl")

include("grid/grid.jl")
include("grid/productgrid.jl")
include("grid/derived_grid.jl")

include("spaces/spaces.jl")

include("bases/sets/functionset.jl")
include("bases/sets/span.jl")
include("generic/gram.jl")

include("bases/sets/euclidean.jl")
include("bases/sets/gridset.jl")

include("operator/operator.jl")
include("operator/derived_op.jl")
include("operator/composite_operator.jl")

include("grid/mappedgrid.jl")
include("grid/intervalgrids.jl")
include("grid/scattered_grid.jl")
include("grid/subgrid.jl")

include("bases/sets/derived_set.jl")
include("bases/sets/tensorproductset.jl")
include("bases/sets/mapped_set.jl")

include("operator/dimop.jl")

include("operator/basic_operators.jl")
include("operator/special_operators.jl")
include("operator/tensorproductoperator.jl")
include("operator/block_operator.jl")
include("operator/pseudo_diagonal.jl")
include("operator/circulant_operator.jl")



include("bases/sets/expansions.jl")


include("products.jl")

include("generic/generic_operators.jl")

include("bases/sets/subsets.jl")
include("bases/sets/composite_set.jl")
include("bases/sets/multiple_set.jl")
include("bases/sets/piecewise_set.jl")
include("bases/sets/operated_set.jl")
include("bases/sets/weighted_set.jl")


include("bases/fourier/fouriertransforms.jl")
include("bases/fourier/fourier.jl")
include("bases/fourier/cosineseries.jl")
include("bases/fourier/sineseries.jl")

include("bases/splines/bf_splines.jl")

include("util/bsplines.jl")

include("bases/translates/set_of_translates.jl")
include("bases/translates/translates_of_bsplines.jl")

# # include("bases/wavelets/bf_wavelets.jl")

include("bases/poly/polynomials.jl")

include("bases/poly/chebyshev.jl")
include("bases/poly/legendre.jl")
include("bases/poly/jacobi.jl")
include("bases/poly/laguerre.jl")
include("bases/poly/hermite.jl")
include("bases/poly/rational.jl")


include("util/recipes.jl")


end # module<|MERGE_RESOLUTION|>--- conflicted
+++ resolved
@@ -61,13 +61,7 @@
 # composite type interface
 import Domains: element, elements, nb_elements
 # cartesian product utility functions
-<<<<<<< HEAD
 import Domains: cartesianproduct, ×, product_eltype
-=======
-import Domains: cartesianproduct, ×
-
->>>>>>> 33f10adb
-import Domains: mapping
 
 
 
