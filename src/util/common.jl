--- conflicted
+++ resolved
@@ -41,7 +41,6 @@
     :($length(T.parameters))
 end
 
-<<<<<<< HEAD
 function insert_at(a::Vector, idx, b)
     if idx > 1
         [a[1:idx-1]..., b..., a[idx:end]...]
@@ -49,6 +48,5 @@
         [b..., a...]
     end
 end
-=======
-isdyadic(n::Int) = n == 1<<round(Int, log2(n))
->>>>>>> c254735b
+
+isdyadic(n::Int) = n == 1<<round(Int, log2(n))