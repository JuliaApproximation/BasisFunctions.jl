--- conflicted
+++ resolved
@@ -6,15 +6,7 @@
     const Domain4d{T} = EuclideanDomain{4,T}
 end
 
-<<<<<<< HEAD
-# Convenient aliases
-# const Domain1d{T <: Number} = Domain{T}
-# const Domain2d{T} = EuclideanDomain{2,T}
-# const Domain3d{T} = EuclideanDomain{3,T}
-# const Domain4d{T} = EuclideanDomain{4,T}
-=======
 iscompatible(map1::AbstractMap, map2::AbstractMap) = map1==map2
->>>>>>> 13e457d7
 
 iscompatible(map1::AffineMap, map2::AffineMap) = (map1.a ≈ map2.a) && (map1.b ≈ map2.b)
 
