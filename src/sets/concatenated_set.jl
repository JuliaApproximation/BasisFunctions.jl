# concatenated_set.jl

"A ConcatenatedSet represents the direct sum of two N-dimensional sets."
immutable ConcatenatedSet{S1,S2,N,T} <: FunctionSet{N,T}
    set1    ::  S1
    set2    ::  S2

    ConcatenatedSet(s1::FunctionSet{N,T}, s2::FunctionSet{N,T}) = new(s1,s2)
end

ConcatenatedSet{N,T}(s1::FunctionSet{N,T}, s2::FunctionSet{N,T}, ::Type{T}) = ConcatenatedSet{typeof(s1),typeof(s2),N,T}(s1, s2)

ConcatenatedSet{T1,T2,N,S}(s1::FunctionSet{N,T1}, s2::FunctionSet{N,T2}, ::Type{S} = promote_type(T1,T2)) =
    ConcatenatedSet(promote_eltype(s1,S), promote_eltype(s2,S))

⊕(s1::FunctionSet, s2::FunctionSet) = ConcatenatedSet(s1, s2)

name(s::ConcatenatedSet) = "The concatenation of " * name(s.set1) * " and " * name(s.set2)

set(b::ConcatenatedSet, i::Int) = i==1 ? b.set1 : b.set2

set1(b::ConcatenatedSet) = b.set1
set2(b::ConcatenatedSet) = b.set2

length(b::ConcatenatedSet) = length(b.set1) + length(b.set2)

resize(s::ConcatenatedSet, n::Int) = ConcatenatedSet(resize(set1(s), n-(n>>1)), resize(set2(s), n>>1))

resize(s::ConcatenatedSet, n::NTuple{2,Int}) = ConcatenatedSet(resize(set1(s), n[1]), resize(set2(s), n[2]))

promote_eltype{S1,S2,N,T,S}(s::ConcatenatedSet{S1,S2,N,T}, ::Type{S}) = ConcatenatedSet(s.set1, s.set2, S)

# Method delegation
for op in (:has_derivative, :has_extension)
    @eval $op(b::ConcatenatedSet) = $op(b.set1) & $op(b.set2)
end

for op in (:left, :right)
    @eval $op(b::ConcatenatedSet) = $op(b.set1)
end

## Properties

for op in (:isreal,)
    @eval $op(s::ConcatenatedSet) = $op(set1(s)) && $op(set2(s))
end

# The following traits we can not decide in general. We call a _concat_trait function that can be
# defined by the user for specific combinations of sets.
<<<<<<< HEAD
is_basis{S1,S2}(::Type{ConcatenatedSet{S1,S2}}) = _concat_is_basis(S1, S2)
_concat_is_basis(S1,S2) = False

is_frame{S1,S2}(::Type{ConcatenatedSet{S1,S2}}) = _concat_is_frame(S1, S2)
_concat_is_frame(S1,S2) = True

is_orthogonal{S1,S2}(::Type{ConcatenatedSet{S1,S2}}) = _concat_is_orthogonal(S1, S2)
_concat_is_orthogonal(S1,S2) = False

is_biorthogonal{S1,S2}(::Type{ConcatenatedSet{S1,S2}}) = _concat_is_biorthogonal(S1, S2)
_concat_is_biorthogonal(S1,S2) = False
=======
is_basis(s::ConcatenatedSet) = _concat_is_basis(set1(s), set2(s))
_concat_is_basis(s1,s2) = false

is_frame(s::ConcatenatedSet) = _concat_is_frame(set1(s), set2(s))
_concat_is_frame(S1,S2) = true

is_orthogonal(s::ConcatenatedSet) = _concat_is_orthogonal(set1(s), set2(s))
_concat_is_orthogonal(S1,S2) = false

is_biorthogonal(s::ConcatenatedSet) = _concat_is_biorthogonal(set1(s), set2(s))
_concat_is_biorthogonal(S1,S2) = false
>>>>>>> a884409d


call_element(b::ConcatenatedSet, i, x) = i <= length(b.set1) ? call(b.set1, i, x) : call(b.set2, i-length(b.set1), x)



"A ConcatenatedOperator is the concatenation of two operators, and can be applied to concatenated sets (in 1d)."
immutable ConcatenatedOperator{OP1,OP2,ELT} <: AbstractOperator{ELT}
    op1     ::  OP1
    op2     ::  OP2
    src     ::  FunctionSet
    dest    ::  FunctionSet

    # Reserve scratch space for copying source and destination of both operators to an array
    # of the right size, for use when applying the concatenated operator in terms of op1 and op2.
    scratch_src1    ::  Array{ELT,1}
    scratch_dest1   ::  Array{ELT,1}
    scratch_src2    ::  Array{ELT,1}
    scratch_dest2   ::  Array{ELT,1}

    function ConcatenatedOperator(op1, op2, src_set, dest_set)
        scratch_src1  = Array(ELT, length(src(op1)))
        scratch_dest1 = Array(ELT, length(dest(op1)))
        scratch_src2  = Array(ELT, length(src(op2)))
        scratch_dest2 = Array(ELT, length(dest(op2)))
        new(op1, op2, src_set, dest_set, scratch_src1, scratch_dest1, scratch_src2, scratch_dest2)
    end
end

function ConcatenatedOperator(op1::AbstractOperator, op2::AbstractOperator)
    op_src = ConcatenatedSet(src(op1), src(op2))
    op_dest = ConcatenatedSet(dest(op1), dest(op2))
    ELT = promote_type(eltype(op1), eltype(op2))
    ConcatenatedOperator{typeof(op1), typeof(op2), ELT}(op1, op2, op_src, op_dest)
end

concatenate(op1::AbstractOperator, op2::AbstractOperator) = ConcatenatedOperator(op1, op2)

⊕(op1::AbstractOperator, op2::AbstractOperator) = concatenate(op1, op2)


function apply!(op::ConcatenatedOperator, coef_dest, coef_src)
    coef_src1 = op.scratch_src1
    coef_src2 = op.scratch_src2
    coef_dest1 = op.scratch_dest1
    coef_dest2 = op.scratch_dest2

    # First copy the long vector coef_src and coef_dest to the vectors of the right size of the individual operators
    L1 = length(coef_src1)
    L2 = length(coef_src2)
    for i in 1:L1
        coef_src1[i] = coef_src[i]
    end
    for i in 1:L2
        coef_src2[i] = coef_src[L1+i]
    end

    # Next, apply the two operators
    apply!(op.op1, coef_dest1, coef_src1)
    apply!(op.op2, coef_dest2, coef_src2)

    # Finally, copy the results back into coef_dest
    L1 = length(coef_dest1)
    L2 = length(coef_dest2)
    for i in 1:L1
        coef_dest[i] = coef_dest1[i]
    end
    for i in 1:L2
        coef_dest[L1+i] = coef_dest2[i]
    end
    coef_dest
end

derivative_set(s::ConcatenatedSet, order) =
    ConcatenatedSet(derivative_set(set1(s), order), derivative_set(set2(s), order))


function differentiation_operator(s1::ConcatenatedSet, s2::ConcatenatedSet, order; options...)
    op1 = differentiation_operator(set1(s1), set1(s2), order; options...)
    op2 = differentiation_operator(set2(s1), set2(s2), order; options...)
    op1 ⊕ op2
end


extension_size(b::ConcatenatedSet) = (extension_size(set1(b)), extension_size(set2(b)))

extension_operator(s1::ConcatenatedSet, s2::ConcatenatedSet; options...) =
    extension_operator(set1(s1), set1(s2); options...) ⊕ extension_operator(set2(s1), set2(s2); options...)

restriction_operator(s1::ConcatenatedSet, s2::ConcatenatedSet; options...) =
<<<<<<< HEAD
    restriction_operator(set1(s1), set1(s2); options...) ⊕ restriction_operator(set2(s1), set2(s2); options...)


"A HCatOperator maps a ConcatenatedSet to a common destination set."
immutable HCatOperator{OP1,OP2,T,SRC,DEST} <: AbstractOperator{SRC,DEST}
    op1     ::  OP1
    op2     ::  OP2
    src     ::  SRC
    dest    ::  DEST

    # Reserve scratch space for copying source and destination of both operators to an array
    # of the right size, for use when applying the concatenated operator in terms of op1 and op2.
    scratch_src1    ::  Array{T,1}
    scratch_dest1   ::  Array{T,1}
    scratch_src2    ::  Array{T,1}
    scratch_dest2   ::  Array{T,1}

    function HCatOperator(op1, op2, src_set, dest_set)
        scratch_src1  = Array(T, length(src(op1)))
        scratch_dest1 = Array(T, length(dest(op1)))
        scratch_src2  = Array(T, length(src(op2)))
        scratch_dest2 = Array(T, length(dest(op2)))
        new(op1, op2, src_set, dest_set, scratch_src1, scratch_dest1, scratch_src2, scratch_dest2)
    end
end

function HCatOperator(op1::AbstractOperator, op2::AbstractOperator)
    @assert dest(op1) == dest(op2)
    op_src = ConcatenatedSet(src(op1), src(op2))
    T = promote_type(eltype(op1), eltype(op2))
    HCatOperator{typeof(op1), typeof(op2), T, typeof(op_src), typeof(dest(op1))}(op1, op2, op_src, dest(op1))
end


hcat(op1::AbstractOperator, op2::AbstractOperator) = HCatOperator(op1, op2)
ctranspose(op::HCatOperator) = VCatOperator(ctranspose(op.op1),ctranspose(op.op2))

function apply!(op::HCatOperator, dest::FunctionSet, src::ConcatenatedSet, coef_dest, coef_src)
    coef_src1 = op.scratch_src1
    coef_src2 = op.scratch_src2
    coef_dest1 = op.scratch_dest1
    coef_dest2 = op.scratch_dest2

    # First copy the long vector coef_src and coef_dest to the vectors of the right size of the individual operators
    L1 = length(set1(src))
    L2 = length(set2(src))
    for i in 1:L1
        coef_src1[i] = coef_src[i]
    end
    for i in 1:L2
        coef_src2[i] = coef_src[L1+i]
    end

    # Next, apply the two operators
    apply!(op.op1, coef_dest1, coef_src1)
    apply!(op.op2, coef_dest2, coef_src2)

    # Finally, sum the results into coef_dest
    for i in 1:length(coef_dest)
        coef_dest[i] = coef_dest1[i]+coef_dest2[i]
    end
    coef_dest
end


"A VCatOperator an operator that maps a set to a ConcatenedSet"
immutable VCatOperator{OP1,OP2,T,SRC,DEST} <: AbstractOperator{SRC,DEST}
    op1     ::  OP1
    op2     ::  OP2
    src     ::  SRC
    dest    ::  DEST

    # Reserve scratch space for copying source and destination of both operators to an array
    # of the right size, for use when applying the concatenated operator in terms of op1 and op2.
    scratch_dest1   ::  Array{T,1}
    scratch_dest2   ::  Array{T,1}

    function VCatOperator(op1, op2, src_set, dest_set)
        scratch_dest1 = Array(T, length(dest(op1)))
        scratch_dest2 = Array(T, length(dest(op2)))
        new(op1, op2, src_set, dest_set, scratch_dest1, scratch_dest2)
    end
end

function VCatOperator(op1::AbstractOperator, op2::AbstractOperator)
    @assert src(op1) == src(op2)
    op_dest = ConcatenatedSet(dest(op1), dest(op2))
    T = promote_type(eltype(op1), eltype(op2))
    VCatOperator{typeof(op1), typeof(op2), T, typeof(src(op1)), typeof(op_dest)}(op1, op2, src(op1), op_dest)
end


vcat(op1::AbstractOperator, op2::AbstractOperator) = VCatOperator(op1, op2)
ctranspose(op::VCatOperator) = HCatOperator(ctranspose(op.op1),ctranspose(op.op2))

function apply!(op::VCatOperator, dest::ConcatenatedSet, src::FunctionSet, coef_dest, coef_src)
    coef_dest1 = op.scratch_dest1
    coef_dest2 = op.scratch_dest2

    # Apply the two operators
    apply!(op.op1, coef_dest1, coef_src)
    apply!(op.op2, coef_dest2, coef_src)

    # Finally, copy the results back into coef_dest
    L1 = length(set1(dest))
    L2 = length(set2(dest))
    for i in 1:L1
        coef_dest[i] = coef_dest1[i]
    end
    for i in 1:L2
        coef_dest[L1+i] = coef_dest2[i]
    end
    coef_dest
end
=======
    restriction_operator(set1(s1), set1(s2); options...) ⊕ restriction_operator(set2(s1), set2(s2); options...)
>>>>>>> a884409d
<|MERGE_RESOLUTION|>--- conflicted
+++ resolved
@@ -47,19 +47,6 @@
 
 # The following traits we can not decide in general. We call a _concat_trait function that can be
 # defined by the user for specific combinations of sets.
-<<<<<<< HEAD
-is_basis{S1,S2}(::Type{ConcatenatedSet{S1,S2}}) = _concat_is_basis(S1, S2)
-_concat_is_basis(S1,S2) = False
-
-is_frame{S1,S2}(::Type{ConcatenatedSet{S1,S2}}) = _concat_is_frame(S1, S2)
-_concat_is_frame(S1,S2) = True
-
-is_orthogonal{S1,S2}(::Type{ConcatenatedSet{S1,S2}}) = _concat_is_orthogonal(S1, S2)
-_concat_is_orthogonal(S1,S2) = False
-
-is_biorthogonal{S1,S2}(::Type{ConcatenatedSet{S1,S2}}) = _concat_is_biorthogonal(S1, S2)
-_concat_is_biorthogonal(S1,S2) = False
-=======
 is_basis(s::ConcatenatedSet) = _concat_is_basis(set1(s), set2(s))
 _concat_is_basis(s1,s2) = false
 
@@ -71,7 +58,6 @@
 
 is_biorthogonal(s::ConcatenatedSet) = _concat_is_biorthogonal(set1(s), set2(s))
 _concat_is_biorthogonal(S1,S2) = false
->>>>>>> a884409d
 
 
 call_element(b::ConcatenatedSet, i, x) = i <= length(b.set1) ? call(b.set1, i, x) : call(b.set2, i-length(b.set1), x)
@@ -162,7 +148,6 @@
     extension_operator(set1(s1), set1(s2); options...) ⊕ extension_operator(set2(s1), set2(s2); options...)
 
 restriction_operator(s1::ConcatenatedSet, s2::ConcatenatedSet; options...) =
-<<<<<<< HEAD
     restriction_operator(set1(s1), set1(s2); options...) ⊕ restriction_operator(set2(s1), set2(s2); options...)
 
 
@@ -276,7 +261,4 @@
         coef_dest[L1+i] = coef_dest2[i]
     end
     coef_dest
-end
-=======
-    restriction_operator(set1(s1), set1(s2); options...) ⊕ restriction_operator(set2(s1), set2(s2); options...)
->>>>>>> a884409d
+end