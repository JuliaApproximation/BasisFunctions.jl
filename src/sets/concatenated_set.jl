# concatenated_set.jl

<<<<<<< HEAD
"A ConcatenatedSet represents the concatenation of two one-dimensional sets."
immutable ConcatenatedSet{T} <: FunctionSet{1,T}
    set1    ::  FunctionSet{1,T}
    set2    ::  FunctionSet{1,T}
end

ConcatenatedSet{T}(set1::FunctionSet{1,T}, set2::FunctionSet{1,T}) =
    ConcatenatedSet{T}(set1,set2)

ConcatenatedSet{T1,T2}(set1::FunctionSet{1,T1}, set2::FunctionSet{1,T2}) =
    ConcatenatedSet(promote(set1,set2)...)
=======
"A ConcatenatedSet represents the direct sum of two N-dimensional sets."
immutable ConcatenatedSet{S1,S2,N,T} <: FunctionSet{N,T}
    set1    ::  S1
    set2    ::  S2

    ConcatenatedSet(s1::FunctionSet{N,T}, s2::FunctionSet{N,T}) = new(s1,s2)
end

ConcatenatedSet{N,T}(s1::FunctionSet{N,T}, s2::FunctionSet{N,T}, ::Type{T}) = ConcatenatedSet{typeof(s1),typeof(s2),N,T}(s1, s2)

ConcatenatedSet{T1,T2,N,S}(s1::FunctionSet{N,T1}, s2::FunctionSet{N,T2}, ::Type{S} = promote_type(T1,T2)) =
    ConcatenatedSet(promote_eltype(s1,S), promote_eltype(s2,S))
>>>>>>> 358a1f1e

⊕(s1::FunctionSet, s2::FunctionSet) = ConcatenatedSet(s1, s2)

elements(set::ConcatenatedSet) = (set1(s), set2(s))

set(b::ConcatenatedSet, i::Int) = i==1 ? b.set1 : b.set2


name(s::ConcatenatedSet) = "The concatenation of " * name(set1(s)) * " and " * name(set2(s))

set1(b::ConcatenatedSet) = b.set1
set2(b::ConcatenatedSet) = b.set2

length(b::ConcatenatedSet) = length(b.set1) + length(b.set2)

resize(s::ConcatenatedSet, n::Int) = ConcatenatedSet(resize(set1(s), n-(n>>1)), resize(set2(s), n>>1))

resize(s::ConcatenatedSet, n::NTuple{2,Int}) = ConcatenatedSet(resize(set1(s), n[1]), resize(set2(s), n[2]))

<<<<<<< HEAD
promote_eltype{T,S}(s::ConcatenatedSet{T}, ::Type{S}) =
    ConcatenatedSet(promote_eltype(set1(s), S), promote_eltype(set2(s), S))
=======
promote_eltype{S1,S2,N,T,S}(s::ConcatenatedSet{S1,S2,N,T}, ::Type{S}) = ConcatenatedSet(s.set1, s.set2, S)
>>>>>>> 358a1f1e

# Method delegation
for op in (:has_derivative, :has_antiderivative, :has_extension)
    @eval $op(b::ConcatenatedSet) = $op(b.set1) && $op(b.set2)
end

left(set::ConcatenatedSet) = min(left(set1(set)), left(set2(set)))

right(set::ConcatenatedSet) = max(right(set1(set)), right(set2(set)))

## Properties

for op in (:isreal,)
    @eval $op(s::ConcatenatedSet) = $op(set1(s)) && $op(set2(s))
end

# The following traits we can not decide in general. We call a _concat_trait function that can be
# defined by the user for specific combinations of sets.
is_basis(s::ConcatenatedSet) = _concat_is_basis(set1(s), set2(s))
_concat_is_basis(s1,s2) = false

is_frame(s::ConcatenatedSet) = _concat_is_frame(set1(s), set2(s))
_concat_is_frame(S1,S2) = true

is_orthogonal(s::ConcatenatedSet) = _concat_is_orthogonal(set1(s), set2(s))
_concat_is_orthogonal(S1,S2) = false

is_biorthogonal(s::ConcatenatedSet) = _concat_is_biorthogonal(set1(s), set2(s))
_concat_is_biorthogonal(S1,S2) = false


call_element(b::ConcatenatedSet, i, x) = i <= length(b.set1) ? call(b.set1, i, x) : call(b.set2, i-length(b.set1), x)



"A ConcatenatedOperator is the concatenation of two operators, and can be applied to concatenated sets (in 1d)."
immutable ConcatenatedOperator{OP1,OP2,ELT} <: AbstractOperator{ELT}
    op1     ::  OP1
    op2     ::  OP2
    src     ::  ConcatenatedSet
    dest    ::  ConcatenatedSet

    # Reserve scratch space for copying source and destination of both operators to an array
    # of the right size, for use when applying the concatenated operator in terms of op1 and op2.
    scratch_src1    ::  Array{ELT}
    scratch_dest1   ::  Array{ELT}
    scratch_src2    ::  Array{ELT}
    scratch_dest2   ::  Array{ELT}

    function ConcatenatedOperator(op1, op2, src_set, dest_set)
        scratch_src1  = Array(ELT, size(src(op1)))
        scratch_dest1 = Array(ELT, size(dest(op1)))
        scratch_src2  = Array(ELT, size(src(op2)))
        scratch_dest2 = Array(ELT, size(dest(op2)))
        new(op1, op2, src_set, dest_set, scratch_src1, scratch_dest1, scratch_src2, scratch_dest2)
    end
end

function ConcatenatedOperator(op1::AbstractOperator, op2::AbstractOperator)
    op_src = ConcatenatedSet(src(op1), src(op2))
    op_dest = ConcatenatedSet(dest(op1), dest(op2))
    ELT = promote_type(eltype(op1), eltype(op2))
    ConcatenatedOperator{typeof(op1), typeof(op2), ELT}(op1, op2, op_src, op_dest)
end

concatenate(op1::AbstractOperator, op2::AbstractOperator) = ConcatenatedOperator(op1, op2)

⊕(op1::AbstractOperator, op2::AbstractOperator) = concatenate(op1, op2)


function apply!(op::ConcatenatedOperator, coef_dest, coef_src)
    coef_src1 = op.scratch_src1
    coef_src2 = op.scratch_src2
    coef_dest1 = op.scratch_dest1
    coef_dest2 = op.scratch_dest2

    # First copy the long vector coef_src and coef_dest to the vectors of the right size of the individual operators
    L1 = length(coef_src1)
    L2 = length(coef_src2)
    for i in 1:L1
        coef_src1[i] = coef_src[i]
    end
    for i in 1:L2
        coef_src2[i] = coef_src[L1+i]
    end

    # Next, apply the two operators
    apply!(op.op1, coef_dest1, coef_src1)
    apply!(op.op2, coef_dest2, coef_src2)

    # Finally, copy the results back into coef_dest
    L1 = length(coef_dest1)
    L2 = length(coef_dest2)
    for i in 1:L1
        coef_dest[i] = coef_dest1[i]
    end
    for i in 1:L2
        coef_dest[L1+i] = coef_dest2[i]
    end
    coef_dest
end

derivative_set(s::ConcatenatedSet, order) =
    ConcatenatedSet(derivative_set(set1(s), order), derivative_set(set2(s), order))


function differentiation_operator(s1::ConcatenatedSet, s2::ConcatenatedSet, order; options...)
    op1 = differentiation_operator(set1(s1), set1(s2), order; options...)
    op2 = differentiation_operator(set2(s1), set2(s2), order; options...)
    op1 ⊕ op2
end


extension_size(b::ConcatenatedSet) = (extension_size(set1(b)), extension_size(set2(b)))

extension_operator(s1::ConcatenatedSet, s2::ConcatenatedSet; options...) =
    extension_operator(set1(s1), set1(s2); options...) ⊕ extension_operator(set2(s1), set2(s2); options...)

restriction_operator(s1::ConcatenatedSet, s2::ConcatenatedSet; options...) =
    restriction_operator(set1(s1), set1(s2); options...) ⊕ restriction_operator(set2(s1), set2(s2); options...)


"A HCatOperator maps a ConcatenatedSet to a common destination set."
immutable HCatOperator{OP1,OP2,ELT} <: AbstractOperator{ELT}
    op1     ::  OP1
    op2     ::  OP2
    src     ::  FunctionSet
    dest    ::  FunctionSet

    # Reserve scratch space for copying source and destination of both operators to an array
    # of the right size, for use when applying the concatenated operator in terms of op1 and op2.
    scratch_src1    ::  Array{ELT}
    scratch_dest1   ::  Array{ELT}
    scratch_src2    ::  Array{ELT}
    scratch_dest2   ::  Array{ELT}

    function HCatOperator(op1, op2, src_set, dest_set)
        scratch_src1  = Array(ELT, size(src(op1)))
        scratch_dest1 = Array(ELT, size(dest(op1)))
        scratch_src2  = Array(ELT, size(src(op2)))
        scratch_dest2 = Array(ELT, size(dest(op2)))
        new(op1, op2, src_set, dest_set, scratch_src1, scratch_dest1, scratch_src2, scratch_dest2)
    end
end

function HCatOperator(op1::AbstractOperator, op2::AbstractOperator)
    @assert dest(op1) == dest(op2)
    op_src = ConcatenatedSet(src(op1), src(op2))
    ELT = promote_type(eltype(op1), eltype(op2))
    HCatOperator{typeof(op1), typeof(op2), ELT}(op1, op2, op_src, dest(op1))
end


hcat(op1::AbstractOperator, op2::AbstractOperator) = HCatOperator(op1, op2)
ctranspose(op::HCatOperator) = VCatOperator(ctranspose(op.op1),ctranspose(op.op2))

function apply!(op::HCatOperator, dest::FunctionSet, src::ConcatenatedSet, coef_dest, coef_src)
    coef_src1 = op.scratch_src1
    coef_src2 = op.scratch_src2
    coef_dest1 = op.scratch_dest1
    coef_dest2 = op.scratch_dest2

    # First copy the long vector coef_src and coef_dest to the vectors of the right size of the individual operators
    L1 = length(coef_src1)
    L2 = length(coef_src2)
    for i in 1:L1
        coef_src1[i] = coef_src[i]
    end
    for i in 1:L2
        coef_src2[i] = coef_src[L1+i]
    end

    # Next, apply the two operators
    apply!(op.op1, coef_dest1, coef_src1)
    apply!(op.op2, coef_dest2, coef_src2)

    # Finally, sum the results into coef_dest
    for i in 1:length(coef_dest)
        coef_dest[i] = coef_dest1[i]+coef_dest2[i]
    end
    coef_dest
end


"A VCatOperator an operator that maps a set to a ConcatenedSet"
immutable VCatOperator{OP1,OP2,ELT} <: AbstractOperator{ELT}
    op1     ::  OP1
    op2     ::  OP2
    src     ::  FunctionSet
    dest    ::  FunctionSet

    # Reserve scratch space for copying source and destination of both operators to an array
    # of the right size, for use when applying the concatenated operator in terms of op1 and op2.
    scratch_dest1   ::  Array{ELT}
    scratch_dest2   ::  Array{ELT}

    function VCatOperator(op1, op2, src_set, dest_set)
        scratch_dest1 = Array(ELT, size(dest(op1)))
        scratch_dest2 = Array(ELT, size(dest(op2)))
        new(op1, op2, src_set, dest_set, scratch_dest1, scratch_dest2)
    end
end

function VCatOperator(op1::AbstractOperator, op2::AbstractOperator)
    @assert src(op1) == src(op2)
    op_dest = ConcatenatedSet(dest(op1), dest(op2))
    ELT = promote_type(eltype(op1), eltype(op2))
    VCatOperator{typeof(op1), typeof(op2), ELT}(op1, op2, src(op1), op_dest)
end


vcat(op1::AbstractOperator, op2::AbstractOperator) = VCatOperator(op1, op2)
ctranspose(op::VCatOperator) = HCatOperator(ctranspose(op.op1),ctranspose(op.op2))

function apply!(op::VCatOperator, dest::ConcatenatedSet, src::FunctionSet, coef_dest, coef_src)
    coef_dest1 = op.scratch_dest1
    coef_dest2 = op.scratch_dest2

    # Apply the two operators
    apply!(op.op1, coef_dest1, coef_src)
    apply!(op.op2, coef_dest2, coef_src)

    # Finally, copy the results back into coef_dest
    L1 = length(coef_dest1)
    L2 = length(coef_dest2)
    for i in 1:L1
        coef_dest[i] = coef_dest1[i]
    end
    for i in 1:L2
        coef_dest[L1+i] = coef_dest2[i]
    end
    coef_dest
end<|MERGE_RESOLUTION|>--- conflicted
+++ resolved
@@ -1,31 +1,14 @@
 # concatenated_set.jl
 
-<<<<<<< HEAD
 "A ConcatenatedSet represents the concatenation of two one-dimensional sets."
 immutable ConcatenatedSet{T} <: FunctionSet{1,T}
     set1    ::  FunctionSet{1,T}
     set2    ::  FunctionSet{1,T}
 end
 
-ConcatenatedSet{T}(set1::FunctionSet{1,T}, set2::FunctionSet{1,T}) =
-    ConcatenatedSet{T}(set1,set2)
-
-ConcatenatedSet{T1,T2}(set1::FunctionSet{1,T1}, set2::FunctionSet{1,T2}) =
-    ConcatenatedSet(promote(set1,set2)...)
-=======
-"A ConcatenatedSet represents the direct sum of two N-dimensional sets."
-immutable ConcatenatedSet{S1,S2,N,T} <: FunctionSet{N,T}
-    set1    ::  S1
-    set2    ::  S2
-
-    ConcatenatedSet(s1::FunctionSet{N,T}, s2::FunctionSet{N,T}) = new(s1,s2)
-end
-
-ConcatenatedSet{N,T}(s1::FunctionSet{N,T}, s2::FunctionSet{N,T}, ::Type{T}) = ConcatenatedSet{typeof(s1),typeof(s2),N,T}(s1, s2)
-
-ConcatenatedSet{T1,T2,N,S}(s1::FunctionSet{N,T1}, s2::FunctionSet{N,T2}, ::Type{S} = promote_type(T1,T2)) =
-    ConcatenatedSet(promote_eltype(s1,S), promote_eltype(s2,S))
->>>>>>> 358a1f1e
+ConcatenatedSet{T}(s1::FunctionSet{1,T}, s2::FunctionSet{1,T}) = ConcatenatedSet(s1, s2)
+
+ConcatenatedSet{T1,T2}(s1::FunctionSet{1,T1}, s2::FunctionSet{1,T2}) = ConcatenatedSet(promote(s1,s2)...)
 
 ⊕(s1::FunctionSet, s2::FunctionSet) = ConcatenatedSet(s1, s2)
 
@@ -45,12 +28,8 @@
 
 resize(s::ConcatenatedSet, n::NTuple{2,Int}) = ConcatenatedSet(resize(set1(s), n[1]), resize(set2(s), n[2]))
 
-<<<<<<< HEAD
 promote_eltype{T,S}(s::ConcatenatedSet{T}, ::Type{S}) =
     ConcatenatedSet(promote_eltype(set1(s), S), promote_eltype(set2(s), S))
-=======
-promote_eltype{S1,S2,N,T,S}(s::ConcatenatedSet{S1,S2,N,T}, ::Type{S}) = ConcatenatedSet(s.set1, s.set2, S)
->>>>>>> 358a1f1e
 
 # Method delegation
 for op in (:has_derivative, :has_antiderivative, :has_extension)
