--- conflicted
+++ resolved
@@ -103,7 +103,6 @@
     end
 end
 
-<<<<<<< HEAD
 """
 Make a piecewise function set from a one-dimensional function set, by inserting
 the point x in the support of the original set. This yields a PiecewiseSet on
@@ -156,7 +155,11 @@
     set_i = element(set, i)
     coef_i = element(coefficients, i)
     split_set, split_coef = split_interval_expansion(set_i, coef_i, x)
+    # We compute the types of the individual sets and their coefficients
+    # in a hacky way to help inference further on. TODO: fix, because this
+    # violates encapsulation and it assumes homogeneous elements
     S = eltype(set.sets)
+    C = eltype(coefficients.arrays)
 
     # Now we want to replace the i-th set by the two new sets, and same for the coefficients
     # Technicalities arise when i is 1 or i equals the composite_length of the set
@@ -167,27 +170,27 @@
         if i < composite_length(set)
             # We retain the old elements before and after the new ones
             sets = S[old_sets[1:i-1]..., element(split_set, 1), element(split_set, 2), old_sets[i+1:end]...]
-            coefs = [old_coef[1:i-1]..., element(split_coef, 1), element(split_coef, 2), old_coef[i+1:end]...]
+            coefs = C[old_coef[1:i-1]..., element(split_coef, 1), element(split_coef, 2), old_coef[i+1:end]...]
         else
             # We replace the last element, so no elements come after the new ones
             sets = S[old_sets[1:i-1]..., element(split_set, 1), element(split_set, 2)]
-            coefs = [old_coef[1:i-1], element(split_coef, 1), element(split_coef, 2)]
+            coefs = C[old_coef[1:i-1]..., element(split_coef, 1), element(split_coef, 2)]
         end
     else
         # Here i==1, so there are no elements before the new ones
         sets = S[element(split_set, 1), element(split_set, 2), old_sets[i+1:end]...]
-        coefs = [element(split_coef, 1), element(split_coef, 2), old_coef[i+1:end]...]
+        coefs = C[element(split_coef, 1), element(split_coef, 2), old_coef[i+1:end]...]
     end
     PiecewiseSet(sets), MultiArray(coefs)
-=======
+end
+
 function dot(set::PiecewiseSet, f1::Int, f2::Function, nodes::Array=BasisFunctions.native_nodes(set); options...)
   idxn = native_index(set, f1)
   b = set.sets[idxn[1]]
-  
+
   dot(b, linear_index(b,idxn[2]), f2, clip_and_cut(nodes, left(b), right(b)); options...)
 end
 
 function Gram(set::PiecewiseSet; options...)
-  BlockDiagonalOperator(AbstractOperator{eltype(set)}[Gram(element(set,i); options...) for i in 1:composite_length(set)], set, set)
->>>>>>> 5fb337e5
+    BlockDiagonalOperator(AbstractOperator{eltype(set)}[Gram(element(set,i); options...) for i in 1:composite_length(set)], set, set)
 end