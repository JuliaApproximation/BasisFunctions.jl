--- conflicted
+++ resolved
@@ -215,11 +215,7 @@
 is_composite(op::BlockDiagonalOperator) = true
 
 function block_operator(op::BlockDiagonalOperator)
-<<<<<<< HEAD
-    ops = Array(AbstractOperator{eltype(op)}, numelements(op), numelements(op))
-=======
     ops = Array(DictionaryOperator{eltype(op)}, numelements(op), numelements(op))
->>>>>>> 0e5b3506
     n = length(op.operators)
     for i in 1:n,j in 1:n
         ops[i,j] = element(op, i, j)
