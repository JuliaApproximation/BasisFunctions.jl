--- conflicted
+++ resolved
@@ -263,16 +263,12 @@
 
 function ≈(op1::DictionaryOperator,op2::DictionaryOperator; options...)
     r = rand(src(op1))
-<<<<<<< HEAD
-    op1*r≈op2*r
-=======
     if isapprox(op1*r,op2*r; options...)
 		return true
 	else
 		@debug "Approx gives difference of $(norm(op1*r-op2*r))"
 		return false
 	end
->>>>>>> 385b9e30
 end
 
 
