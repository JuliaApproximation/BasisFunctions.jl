--- conflicted
+++ resolved
@@ -263,15 +263,12 @@
 
 function ≈(op1::DictionaryOperator,op2::DictionaryOperator)
     r = rand(src(op1))
-<<<<<<< HEAD
     if op1*r≈op2*r
 		return true
 	else
 		@debug "Approx gives difference of $(norm(op1*r-op2*r))"
 		return false
 	end
-=======
-    op1*r≈op2*r
 end
 
 
@@ -285,5 +282,4 @@
     @assert size(w_dest) == size(dest(op))
     @assert promote_type(eltype(op),operatoreltype(w_src,w_dest)) == eltype(op)
     unsafe_wrap_operator(w_src, w_dest, op)
->>>>>>> 9b31b535
 end