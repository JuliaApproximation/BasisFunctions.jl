

# op1 is the first operator to be applied to a vector.
# compose_and_simplify(op1, op2, op3, ops...) = Base.afoldl(compose_and_simplify, compose_and_simplify(compose_and_simplify(op1,op2),op3), ops...)
compose_and_simplify(op1::AbstractOperator, op2::AbstractOperator, op3::AbstractOperator, ops::AbstractOperator...) =
    _compose_and_simplify(op1::AbstractOperator, op2::AbstractOperator, op3::AbstractOperator, ops...)

function _compose_and_simplify(ops::AbstractOperator...)
    ops = collect(ops)
    unchanged = false
    while !unchanged
        unchanged = true
        i = 1
        if length(ops) == 1
            break;
        end
        while i <= length(ops)-1
            changed, result = _compose_and_simplify(ops[i], ops[i+1])
            unchanged = !changed
            if changed
                if result isa AbstractOperator
                    ops[i] = result
                    deleteat!(ops, i+1)
                else
                    ops[i] = result[1]
                    ops[i+1] = result[2]
                end
            end
            i += 1
        end
    end
    tuple(ops...)
end

cas_src(op1, op2) = src(op1)
cas_dest(op1, op2) = dest(op2)

assert_compatible_compose_src_dest(op1, op2) = iscompatible(dest(op1), src(op2))

iterate(x::AbstractOperator) = (x, nothing)
iterate(x::AbstractOperator, ::Any) = nothing


function compose_and_simplify(op1::DictionaryOperator, op2::DictionaryOperator)
    assert_compatible_compose_src_dest(op1, op2)
    result = unsafe_compose_and_simplify(op1, op2)
    if result isa Tuple && result[1] isa Bool
        result[2]
    else
        tuple(result...)
    end
end

function _compose_and_simplify(op1::DictionaryOperator, op2::DictionaryOperator)
    assert_compatible_compose_src_dest(op1, op2)
    result = unsafe_compose_and_simplify(op1, op2)
    if result isa Tuple && result[1] isa Bool
        false, result[2]
    else
        true, result
    end
end


unsafe_compose_and_simplify(op1, op2) =
    unsafe_compose_and_simplify1(op1, op2)

unsafe_compose_and_simplify1(op1::DictionaryOperator, op2) =
        unsafe_compose_and_simplify2(op1, op2)

unsafe_compose_and_simplify2(op1, op2::DictionaryOperator) =
        default_unsafe_compose_and_simplify(op1, op2)

default_unsafe_compose_and_simplify(op1, op2) = (false, (op1, op2))

unsafe_compose_and_simplify(op1::IdentityOperator, op2::IdentityOperator) = op1
unsafe_compose_and_simplify1(op1::IdentityOperator, op2) = op2
unsafe_compose_and_simplify2(op1, op2::IdentityOperator) = op1

# Move scalars to last place
<<<<<<< HEAD
unsafe_compose_and_simplify1(op1::ScalingOperator{T}, op2) where {T} =
    op2, ScalingOperator{T}(dest(op2), scalar(op1))
=======
function unsafe_compose_and_simplify1(op1::ScalingOperator{T}, op2) where {T}
    if scalar(op1) == 1
        op2
    else
        op2, ScalingOperator{T}(dest(op2), scalar(op1))
    end
end
>>>>>>> 385b9e30

# Combine scalars to one / not type stable
function unsafe_compose_and_simplify(op1::ScalingOperator, op2::ScalingOperator)
    T = promote_type(eltype(op1),eltype(op2))
    z = scalar(op1)*scalar(op2)
    if z ≈ 1 && iscompatible(cas_src(op1,op2), cas_dest(op1,op2))
        IdentityOperator{T}(cas_src(op1,op2), cas_dest(op1,op2))
    else
        ScalingOperator{T}(cas_src(op1,op2), cas_dest(op1,op2), z)
    end
end

for (OP) in (:DiagonalOperator, :CirculantOperator)
    @eval begin
        unsafe_compose_and_simplify(op1::$OP, op2::$OP) = ArrayOperator(_checked_mul(unsafe_matrix(op2), unsafe_matrix(op1)), cas_src(op1,op2), cas_dest(op1,op2))
    end
end

function unsafe_compose_and_simplify(op1::IndexExtension, op2::IndexRestriction)
    if subindices(op1) == subindices(op2)
        IdentityOperator(cas_src(op1,op2), cas_dest(op1,op2))
    else
        default_unsafe_compose_and_simplify(op1, op2)
    end
end

unsafe_compose_and_simplify(op1::DiagonalOperator, op2::ScalingOperator) =
    DiagonalOperator(cas_src(op1,op2),cas_dest(op1,op2),Diagonal(diag(op1)*scalar(op2)))

unsafe_compose_and_simplify(op1::ScalingOperator, op2::DiagonalOperator) =
    DiagonalOperator(cas_src(op1,op2),cas_dest(op1,op2),Diagonal(diag(op2)*scalar(op1)))<|MERGE_RESOLUTION|>--- conflicted
+++ resolved
@@ -78,10 +78,6 @@
 unsafe_compose_and_simplify2(op1, op2::IdentityOperator) = op1
 
 # Move scalars to last place
-<<<<<<< HEAD
-unsafe_compose_and_simplify1(op1::ScalingOperator{T}, op2) where {T} =
-    op2, ScalingOperator{T}(dest(op2), scalar(op1))
-=======
 function unsafe_compose_and_simplify1(op1::ScalingOperator{T}, op2) where {T}
     if scalar(op1) == 1
         op2
@@ -89,7 +85,6 @@
         op2, ScalingOperator{T}(dest(op2), scalar(op1))
     end
 end
->>>>>>> 385b9e30
 
 # Combine scalars to one / not type stable
 function unsafe_compose_and_simplify(op1::ScalingOperator, op2::ScalingOperator)
