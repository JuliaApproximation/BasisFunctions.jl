--- conflicted
+++ resolved
@@ -396,9 +396,6 @@
     coef_dest
 end
 
-<<<<<<< HEAD
-adjoint(op::SolverOperator)::DictionaryOperator = warn("not implemented")
-=======
 # # More efficient version for vectors and factorization solvers
 # # TODO: these don't work for rectangular matrices
 # if (VERSION < v"0.7-")
@@ -441,7 +438,6 @@
 
 inv(op::GenericSolverOperator) = op.op
 
->>>>>>> 2b8c9503
 
 
 """
