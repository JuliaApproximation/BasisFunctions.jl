--- conflicted
+++ resolved
@@ -47,16 +47,7 @@
 
 ctranspose(op::ScalingOperator) = ScalingOperator(dest(op), src(op), conj(scalar(op)))
 
-<<<<<<< HEAD
-(*)(a::Number, op::IdentityOperator) = ScalingOperator(src(op), a)
-(*)(op::IdentityOperator, a::Number) = ScalingOperator(src(op), a)
-# Universal scaling of operators
-(*)(a::Number, op::AbstractOperator) = ScalingOperator(src(op), a)*op
-(*)(op::AbstractOperator, a::Number) = op*ScalingOperator(src(op), a)
-
-=======
 inv(op::ScalingOperator) = ScalingOperator(dest(op), src(op), 1/scalar(op))
->>>>>>> a884409d
 
 function apply_inplace!(op::ScalingOperator, coef_srcdest)
     for i in eachindex(coef_srcdest)
@@ -100,28 +91,12 @@
 
 DiagonalOperator(src::FunctionSet, diagonal::Vector) = DiagonalOperator(src, src, diagonal)
 
-<<<<<<< HEAD
-DiagonalOperator{ELT,SRC,DEST,N}(src::SRC,dest::DEST,diagonal :: Array{ELT,N}) = DiagonalOperator(src,dest,diagonal[:])
-is_inplace{OP <: DiagonalOperator}(::Type{OP}) = True
-=======
 diagonal(op::DiagonalOperator) = op.diagonal
->>>>>>> a884409d
 
 is_inplace(::DiagonalOperator) = true
 is_diagonal(::DiagonalOperator) = true
 
-function inv(op::AbstractOperator, is_diagonal::True)
-    # check for zero elements.
-    if length(find(diagonal(op).==0))==0
-        DiagonalOperator(dest(op), src(op), diagonal(op).^(-1))
-    else
-        d = diagonal(op)
-        d[find(d.==0)] = Inf
-        DiagonalOperator(dest(op), src(op), d.^(-1))
-    end
-end
-# Any is_diagonal operator can be inverted into a diagonal operator
-
+inv(op::DiagonalOperator) = DiagonalOperator(dest(op), src(op), op.diagonal.^(-1))
 
 ctranspose(op::DiagonalOperator) = DiagonalOperator(dest(op), src(op), conj(diagonal(op)))
 
@@ -139,11 +114,6 @@
     end
     coef_dest
 end
-# Calculus with DiagonalOperators is calculus on the diagonals
-(+){ELT,SRC,DEST}(op1::DiagonalOperator{ELT,SRC,DEST}, op2::DiagonalOperator{ELT,SRC,DEST}) = DiagonalOperator(SRC,DEST,diagonal(op1)+diagonal(op2))
-(-){ELT,SRC,DEST}(op1::DiagonalOperator{ELT,SRC,DEST}, op2::DiagonalOperator{ELT,SRC,DEST}) = DiagonalOperator(SRC,DEST,diagonal(op1)-diagonal(op2))
-(*)(a::Number, op::DiagonalOperator) = DiagonalOperator(src(op),dest(op),a*diagonal(op))
-(*)(op::AbstractOperator, a::Number) = DiagonalOperator(src(op),dest(op),a*diagonal(op))
 
 promote_rule{ELT}(::Type{DiagonalOperator{ELT}}, ::Type{IdentityOperator{ELT}}) = DiagonalOperator{ELT}
 promote_rule{ELT}(::Type{DiagonalOperator{ELT}}, ::Type{ScalingOperator{ELT}}) = DiagonalOperator{ELT}
@@ -352,15 +322,9 @@
 
 default_scaling_function(i) = 10.0^-4+(abs(i))+abs(i)^2+abs(i)^3
 default_scaling_function(i,j) = 1+(abs(i)^2+abs(j)^2)
-<<<<<<< HEAD
-is_inplace{OP <: IdxnScalingOperator}(::Type{OP}) = True
-is_diagonal{OP <: IdxnScalingOperator}(::Type{OP}) = True
-=======
 
 is_inplace(::IdxnScalingOperator) = true
->>>>>>> a884409d
-
-ctranspose(op::IdxnScalingOperator) = IdxnScalingOperator(dest(op),src(op),op.order,op.scale)
+
 function apply!(op::IdxnScalingOperator, dest, src, coef_srcdest)
     ELT = eltype(op)
     for i in eachindex(coef_srcdest)
@@ -369,25 +333,16 @@
     coef_srcdest
 end
 
-<<<<<<< HEAD
-function apply!{TSf,SN,LEN}(op::IdxnScalingOperator, dest::TensorProductSet{TSf,SN,LEN,2}, src, coef_srcdest)
-    TS = sets(dest)
-=======
 function apply!{TS1,TS2}(op::IdxnScalingOperator, dest::TensorProductSet{Tuple{TS1,TS2}}, src, coef_srcdest)
     ELT = eltype(op)
->>>>>>> a884409d
     for i in eachindex(coef_srcdest)
         indices = ind2sub(size(dest),i)
         coef_srcdest[i]*=op.scale(ELT(natural_index(TS1,indices[1])),ELT(natural_index(TS2,indices[2])))^op.order
     end
     coef_srcdest
 end
-
-<<<<<<< HEAD
-=======
-inv(op::IdxnScalingOperator) = IdxnScalingOperator(op.src, op.src, op.order*(-1), op.scale)
-
->>>>>>> a884409d
+inv(op::IdxnScalingOperator) = IdxnScalingOperator(op.src, op.src, op.order*-1, op.scale)
+
 
 
 
