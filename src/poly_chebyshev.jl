# poly_chebyshev.jl


############################################
# Chebyshev polynomials of the first kind
############################################


"""
A basis of Chebyshev polynomials of the first kind on the interval [a,b].
"""
immutable ChebyshevBasis{T <: AbstractFloat} <: OPS{T}
    n			::	Int
    a 			::	T
    b 			::	T
end

typealias ChebyshevBasisFirstKind{T} ChebyshevBasis{T}


name(b::ChebyshevBasis) = "Chebyshev series (first kind)"

	
ChebyshevBasis{T}(n, a::T = -1.0, b::T = 1.0) = ChebyshevBasis{T}(n, a, b)

left(b::ChebyshevBasis) = b.a
left(b::ChebyshevBasis, idx) = left(b)

right(b::ChebyshevBasis) = b.b
right(b::ChebyshevBasis, idx) = right(b)

grid{T}(b::ChebyshevBasis{T}) = LinearMappedGrid(ChebyshevIIGrid{T}(b.n), left(b), right(b))

# The weight function
weight(b::ChebyshevBasis, x) = 1/sqrt(1-x^2)

# Parameters alpha and beta of the corresponding Jacobi polynomial
jacobi_alpha(b::ChebyshevBasis) = -1//2
jacobi_beta(b::ChebyshevBasis) = -1//2


# See DLMF, Table 18.9.1
# http://dlmf.nist.gov/18.9#i
rec_An(b::ChebyshevBasis, n::Int) = n==0 ? 1 : 2

rec_Bn(b::ChebyshevBasis, n::Int) = 0

rec_Cn(b::ChebyshevBasis, n::Int) = 1


# Map the point x in [a,b] to the corresponding point in [-1,1]
mapx(b::ChebyshevBasis, x) = (x-b.a)/(b.b-b.a)*2-1

call{T <: AbstractFloat}(b::ChebyshevBasis{T}, idx::Int, x::T) = cos((idx-1)*acos(mapx(b,x)))
call{T <: AbstractFloat}(b::ChebyshevBasis{T}, idx::Int, x::Complex{T}) = cos((idx-1)*acos(mapx(b,x)))


# TODO: do we need these two routines below? Are they different from the generic ones?
function apply!(op::Extension, dest::ChebyshevBasis, src::ChebyshevBasis, coef_dest, coef_src)
	@assert length(dest) > length(src)

	for i=1:length(src)
		coef_dest[i] = coef_src[i]
	end
	for i=length(src)+1:length(dest)
		coef_dest[i] = 0
	end
end


function apply!(op::Restriction, dest::ChebyshevBasis, src::ChebyshevBasis, coef_dest, coef_src)
	@assert length(dest) < length(src)

	for i=1:length(dest)
		coef_dest[i] = coef_src[i]
	end
end

# TODO: this matrix does not take into account a and b -> either remove a and b (in favour of mapped basis) or update this function
function differentiation_matrix{T}(src::ChebyshevBasis{T})
	n = length(src)
	N = n-1
	D = zeros(T, N+1, N+1)
	A = zeros(1, N+1)
	B = zeros(1, N+1)
	B[N+1] = 2*N
	D[N,:] = B
	for k = N-1:-1:1
		C = A
		C[k+1] = 2*k
		D[k,:] = C
		A = B
		B = C
	end
	D[1,:] = D[1,:]/2
	D
end

# TODO: update in order to avoid memory allocation in constructing the differentiation_matrix
# Would be better to write differentiation_matrix in terms of apply! (can be generic), rather than the other way around
function apply!{T}(op::Differentiation, dest::ChebyshevBasis{T}, src::ChebyshevBasis{T}, coef_dest, coef_src)
	D = differentiation_matrix(src)
	coef_dest[:] = D*coef_src
end


abstract DiscreteChebyshevTransform{SRC,DEST} <: AbstractOperator{SRC,DEST}

abstract DiscreteChebyshevTransformFFTW{SRC,DEST} <: DiscreteChebyshevTransform{SRC,DEST}

# These types use FFTW and so they are (currently) limited to Float64.
# This will improve once the pure-julia implementation of FFT lands (#6193).
# But, we can also borrow from ApproxFun so let's do that right away

is_inplace(op::DiscreteChebyshevTransformFFTW) = True()


immutable FastChebyshevTransformFFTW{SRC,DEST} <: DiscreteChebyshevTransformFFTW{SRC,DEST}
	src		::	SRC
	dest	::	DEST
	plan!	::	Base.DFT.FFTW.DCTPlan

	FastChebyshevTransformFFTW(src, dest) = new(src, dest, plan_idct!(zeros(eltype(dest),size(dest)), 1:dim(dest); flags= FFTW.ESTIMATE|FFTW.MEASURE|FFTW.PATIENT))
end

FastChebyshevTransformFFTW{SRC,DEST}(src::SRC, dest::DEST) = FastChebyshevTransformFFTW{SRC,DEST}(src, dest)

immutable InverseFastChebyshevTransformFFTW{SRC,DEST} <: DiscreteChebyshevTransformFFTW{SRC,DEST}
	src		::	SRC
	dest	::	DEST
	plan!	::	Base.DFT.FFTW.DCTPlan

	InverseFastChebyshevTransformFFTW(src, dest) = new(src, dest, plan_dct!(zeros(eltype(src),size(src)), 1:dim(src); flags= FFTW.ESTIMATE|FFTW.MEASURE|FFTW.PATIENT))
end

InverseFastChebyshevTransformFFTW{SRC,DEST}(src::SRC, dest::DEST) = InverseFastChebyshevTransformFFTW{SRC,DEST}(src, dest)

# One implementation for forward and inverse transform in-place: call the plan. Added constant to undo the normalisation.
# apply!(op::DiscreteChebyshevTransformFFTW, dest, src, coef_srcdest) = sqrt(length(dest)/2^(dim(src)))*op.plan!*coef_srcdest
function apply!(op::FastChebyshevTransformFFTW, dest, src, coef_srcdest)
    op.plan!*coef_srcdest
<<<<<<< HEAD
    for i=1:Integer(round(length(coef_srcdest)/2))
        temp = coef_srcdest[i]
        coef_srcdest[i]=coef_srcdest[end-i+1]
        coef_srcdest[end-i+1]=temp
=======
    for i = 1:length(coef_srcdest)
        coef_srcdest[i] /= length(coef_srcdest)
>>>>>>> 02b7ffd6
    end
end

function apply!(op::InverseFastChebyshevTransformFFTW, dest, src, coef_srcdest)
    op.plan!*coef_srcdest
    ## for i=1:length(coef_srcdest)
    ##     coef_srcdest[i]/=length(coef_srcdest)
    ## end
end


immutable FastChebyshevTransform{SRC,DEST} <: DiscreteChebyshevTransform{SRC,DEST}
	src		::	SRC
	dest	::	DEST
end

# Our alternative for non-Float64 is to use ApproxFun's fft, at least for 1d.
# This allocates memory.
apply!(op::FastChebyshevTransform, dest, src, coef_dest, coef_src) = (coef_dest[:] = dct(coef_src)*sqrt(length(dest))/2^(dim(src)))


immutable InverseFastChebyshevTransform{SRC,DEST} <: DiscreteChebyshevTransform{SRC,DEST}
	src		::	SRC
	dest	::	DEST
end

apply!(op::InverseFastChebyshevTransform, dest, src, coef_dest::Array{Complex{BigFloat}}, coef_src::Array{Complex{BigFloat}}) = (coef_dest[:] = idct(coef_src) * sqrt(length(dest))/2^(dim(src)))



# TODO: restrict the grid of grid space here
transform_operator(src::DiscreteGridSpace, dest::ChebyshevBasis) = _forward_chebyshev_operator(src, dest, eltype(src,dest))

_forward_chebyshev_operator(src::DiscreteGridSpace, dest::ChebyshevBasis, ::Type{Float64}) = FastChebyshevTransformFFTW(src,dest)

_forward_chebyshev_operator{T <: AbstractFloat}(src::DiscreteGridSpace, dest::ChebyshevBasis, ::Type{T}) = FastChebyshevTransform(src,dest)



transform_operator(src::ChebyshevBasis, dest::DiscreteGridSpace) = _backward_chebyshev_operator(src, dest, eltype(src,dest))

_backward_chebyshev_operator(src::ChebyshevBasis, dest::DiscreteGridSpace, ::Type{Float64}) = InverseFastChebyshevTransformFFTW(src,dest)

_backward_chebyshev_operator{T <: AbstractFloat}(src::ChebyshevBasis, dest::DiscreteGridSpace, ::Type{T}) = InverseFastChebyshevTransform(src, dest)


# TODO: experimentally, this composite operator looks like it does the trick, up to an alternating flip.
# Below let's implement a custom type to do the alternating flip. But this should be fixed.
#approximation_operator(b::ChebyshevBasis) = CoefficientScalingOperator(b, 1, 1/sqrt(2)) * ScalingOperator(b, 1/sqrt(length(b)/2)) * transform_operator(b, grid(b))

immutable ChebyshevEvaluation{SRC,DEST,OP} <: AbstractOperator{SRC,DEST}
    src     ::  SRC
    dest    ::  DEST
    op      ::  OP
end

function apply!(op::ChebyshevEvaluation, dest, src, coef_dest, coef_src)
    apply!(op.op, coef_dest, coef_src)
    for i = 1:length(coef_dest)
        coef_dest[i] = (-1)^(i+1) * coef_dest[i]
    end
end

function approximation_operator(b::ChebyshevBasis)
    g = grid(b)
    op = CoefficientScalingOperator(b, 1, 1/sqrt(2)) * ScalingOperator(b, 1/sqrt(length(b)/2)) * transform_operator(b, grid(b))
    ChebyshevEvaluation(b, g, op)
end


############################################
# Chebyshev polynomials of the second kind
############################################

# A basis of Chebyshev polynomials of the second kind (on the interval [-1,1])
immutable ChebyshevBasisSecondKind{T <: AbstractFloat} <: OPS{T}
    n			::	Int

    ChebyshevBasisSecondKind(n) = new(n)
end

ChebyshevBasisSecondKind(n) = ChebyshevBasisSecondKind{Float64}(n)

name(b::ChebyshevBasisSecondKind) = "Chebyshev series (second kind)"

isreal(b::ChebyshevBasisSecondKind) = True()
isreal{B <: ChebyshevBasisSecondKind}(::Type{B}) = True


left{T}(b::ChebyshevBasisSecondKind{T}) = -one(T)
left{T}(b::ChebyshevBasisSecondKind{T}, idx) = left(b)

right{T}(b::ChebyshevBasisSecondKind{T}) = one(T)
right{T}(b::ChebyshevBasisSecondKind{T}, idx) = right(b)

grid{T}(b::ChebyshevBasisSecondKind{T}) = ChebyshevIIGrid{T}(b.n)


# The weight function
weight(b::ChebyshevBasisSecondKind, x) = sqrt(1-x^2)

# Parameters alpha and beta of the corresponding Jacobi polynomial
jacobi_alpha(b::ChebyshevBasisSecondKind) = 1//2
jacobi_beta(b::ChebyshevBasisSecondKind) = 1//2


# See DLMF, Table 18.9.1
# http://dlmf.nist.gov/18.9#i
rec_An(b::ChebyshevBasisSecondKind, n::Int) = 2

rec_Bn(b::ChebyshevBasisSecondKind, n::Int) = 0

rec_Cn(b::ChebyshevBasisSecondKind, n::Int) = 1


<|MERGE_RESOLUTION|>--- conflicted
+++ resolved
@@ -139,15 +139,10 @@
 # apply!(op::DiscreteChebyshevTransformFFTW, dest, src, coef_srcdest) = sqrt(length(dest)/2^(dim(src)))*op.plan!*coef_srcdest
 function apply!(op::FastChebyshevTransformFFTW, dest, src, coef_srcdest)
     op.plan!*coef_srcdest
-<<<<<<< HEAD
     for i=1:Integer(round(length(coef_srcdest)/2))
         temp = coef_srcdest[i]
         coef_srcdest[i]=coef_srcdest[end-i+1]
         coef_srcdest[end-i+1]=temp
-=======
-    for i = 1:length(coef_srcdest)
-        coef_srcdest[i] /= length(coef_srcdest)
->>>>>>> 02b7ffd6
     end
 end
 
