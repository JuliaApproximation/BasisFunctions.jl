--- conflicted
+++ resolved
@@ -99,14 +99,4 @@
 # but avoid the 1d case.
 getindex{TS,SN}(b::TensorProductSet{TS,SN,1}, i::Int) = SetFunction(b, i)
 
-<<<<<<< HEAD
-function transform_operator(src::TensorProductSet, dest::TensorProductSet)
-    operators=Array(AbstractOperator,length(sets(src)))
-    for i=1:length(sets(src))
-        operators[i]=transform_operator(set(src,i),set(dest,i))
-    end
-    TensorProductOperator(tuple(operators...))
-end
-=======
->>>>>>> 82b6119f
 
