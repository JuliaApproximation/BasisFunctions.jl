--- conflicted
+++ resolved
@@ -2,11 +2,6 @@
 innerproduct(f, g, measure; options...) = integral(x->conj(f(x))*g(x), measure)
 
 applymeasure(μ::AbstractMeasure, f::Function; options...) = integral(f, μ)
-<<<<<<< HEAD
-
-iscomposite(μ::Measure) = false
-=======
->>>>>>> 8268d27b
 
 
 "A measure on a general domain with a general weight function `dσ = w(x) dx`."
