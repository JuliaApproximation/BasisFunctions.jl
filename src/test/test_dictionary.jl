
# We try to test approximation for all function sets, except those that
# are currently known to fail for lack of an implementation.
supports_approximation(s::Dictionary) = true
supports_interpolation(s::Dictionary) = isbasis(s)
# Pick a simple function to approximate
suitable_function(s::Dictionary1d) = x->exp(x/supremum(support(s)))
suitable_function(s::Dictionary) = (x...) -> prod(x)

function suitable_interpolation_grid(basis::Dictionary)
    if BF.hasinterpolationgrid(basis)
        interpolation_grid(basis)
    else
        T = domaintype(basis)
        # A midpoint grid avoids duplication of the endpoints for a periodic basis
        MidpointEquispacedGrid(length(basis), point_in_domain(basis, T(0)), point_in_domain(basis, T(1)))
    end
end

function test_generic_dict_boundschecking(basis)
    ELT = coefficienttype(basis)
    # Bounds checking
    # disable periodic splines for now, since sometimes left(basis,idx) is not
    # in_support currently...
    if (dimension(basis) == 1)
        s = support(basis)
        l = infimum(s)
        r = supremum(s)
        if ~isinf(l)
            @test in_support(basis, l)
            # This assumes test_tolerance(ELT) is equal to tolerance(dict), should probably use the latter here
            @test in_support(basis, l.-1/10*test_tolerance(ELT))
            @test ~in_support(basis, l.-1)
        end
        if ~isinf(r)
            @test in_support(basis, r)
            @test in_support(basis, r.+1/10*test_tolerance(ELT))
            @test ~in_support(basis, r.+1)
        end
        if ~isinf(l) && ~isinf(r) && ~isa(basis,BasisFunctions.PiecewiseDict)
            @test in_support(basis, 1, 1/2*(l + r))
        end
    end
end

function test_generic_dict_native_indexing(basis)
    ## Test iteration over the set
    n = length(basis)
    equality = true
    l = 0
    for i in eachindex(basis)
        l += 1
        # Is conversion from logical to native index and back a bijection?
        idxn = native_index(basis, l)
        idx = linear_index(basis, idxn)
        equality = equality & (idx == l)
    end
    @test l == n
    @test equality
end

function test_generic_dict_indexing(basis)
    ## Does indexing work as intended?
    idx = random_index(basis)
    bf = basis[idx]
    # Test below disabled because the assumption that the set of a basis function
    # is always the set that was indexed is false, e.g., for multidicts.
    #@test dictionary(bf) == basis

    @test linear_index(basis, lastindex(basis)) == length(basis)

    # Is a boundserror thrown when the index is too large?
    @test try
        basis[length(basis)+1]
        false
    catch
        true
    end

    # Error thrown for a range that is out of range?
    @test try
        basis[1:length(basis)+1]
        false
    catch
        true
    end
end

function test_generic_dict_evaluation(basis)
    ELT = coefficienttype(basis)
    idx = random_index(basis)
    bf = basis[idx]
    x = fixed_point_in_domain(basis)
    @test bf(x) ≈ eval_element(basis, idx, x)

    if ! (support(basis) isa DomainSets.FullSpace)
        x_outside = point_outside_domain(basis)
        @test bf(x_outside) == 0
    end

    # Create a random expansion in the basis to test expansion interface
    e = random_expansion(basis)
    coef = coefficients(e)

    ## Does evaluating an expansion equal the sum of coefficients times basis function calls?
    x = fixed_point_in_domain(basis)
    @test e(x) ≈ sum([coef[i] * basis[i](x) for i in eachindex(coef)])

    ## Test evaluation on an array
    x_array = [random_point_in_domain(basis) for i in 1:10]
    z = map(e, x_array)
    @test  z ≈ ELT[ e(x_array[i]) for i in eachindex(x_array) ]

    # Test dictionary evaluation
    x = random_point_in_domain(basis)
<<<<<<< HEAD
    @test norm(basis(x) - [eval_element(basis, i, x) for i in eachindex(basis)]) < test_tolerance(ELT)
=======
    if VERSION >= v"1.3"
        @test norm(basis(x) - [eval_element(basis, i, x) for i in eachindex(basis)]) < test_tolerance(ELT)
    else
        @test norm(BasisFunctions.dict_eval(basis,x) - [eval_element(basis, i, x) for i in eachindex(basis)]) < test_tolerance(ELT)
    end
>>>>>>> 385b9e30
end

function test_generic_dict_coefficient_linearization(basis)
    e = random_expansion(basis)
    coef = coefficients(e)
    # Test linearization of coefficients
    linear_coefs = zeros(coefficienttype(basis), length(basis))
    BasisFunctions.linearize_coefficients!(basis, linear_coefs, coef)
    coef2 = BasisFunctions.delinearize_coefficients(basis, linear_coefs)
    @test coef ≈ coef2
end

function test_generic_dict_grid(basis)
    grid1 = interpolation_grid(basis)
    @test length(grid1) == length(basis)
    e = random_expansion(basis)
    z1 = e(grid1)
    z2 = [ e(grid1[i]) for i in eachindex(grid1) ]
    @test z1 ≈ z2
    E = evaluation(basis, GridBasis(basis))
    z3 = E * coefficients(e)
    @test z1 ≈ z3
end

function test_generic_dict_codomaintype(basis)
    T = domaintype(basis)
    FT = prectype(T)
    n = length(basis)
    types_correct = true
    # The comma in the line below is important, otherwise the two static vectors
    # are combined into a statix matrix.
    for x in [ fixed_point_in_domain(basis), rationalize(point_in_domain(basis, FT(0.5))) ]
        if length(basis) > 1
            indices = [1 2 n>>1 n-1 n]
        else
            # For a singleton subset we can only use index 1
            indices = 1
        end
        for idx in indices
            z = eval_element(basis, idx, x)
            types_correct = types_correct & (typeof(z) == codomaintype(basis))
        end
    end
    @test types_correct
end

function test_generic_dict_approximation(basis)
    A = approximation(basis)
    f = suitable_function(basis)
    e = Expansion(basis, A*f)

    # We choose a fairly large error, because the ndof's can be very small.
    # We don't want to test convergence, only that something terrible did
    # not happen, so an error of 1e-3 will do.
    x = random_point_in_domain(basis)
    @test abs(e(x)-f(x...)) < 1e-3
end

function test_gram_projection(basis)
    if hasmeasure(basis)
        G = gram(basis)
        @test src(G) == basis
        @test dest(G) == basis
        n = length(basis)
        @test size(G) == (n,n)
        z = zero(coefficienttype(basis))
        for i in 1:n
            for j in 1:n
                z += abs(G[i,j] - innerproduct(basis, i, basis, j))
            end
        end
        @test abs(z) < 1000test_tolerance(domaintype(basis))

        # No efficient implementation for BigFloat to construct full gram matrix.
        if !(domaintype(basis)==BigFloat)
            f = suitable_function(basis)
            e = approximate(basis, f; discrete=false, rtol=1e-6, atol=1e-6)
            x = random_point_in_domain(basis)
            @test abs(e(x)-f(x...)) < 1e-3
        end
    end
end


function test_generic_dict_interpolation(basis)
    ELT = coefficienttype(basis)
    g = suitable_interpolation_grid(basis)
    I = interpolation(basis, g)
    x = rand(GridBasis{coefficienttype(basis)}(g))
    e = Expansion(basis, I*x)
    @test maximum(abs.(e(g)-x)) < 100test_tolerance(ELT)
end

function test_generic_dict_domaintype(basis)
    T = domaintype(basis)
    # Test type promotion
    @test domaintype(ensure_domaintype(T,basis)) == T
    try
        # We attempt to widen the type. This will throw an exception if
        # the dictionary does not implement `similar` for domain types different
        # from its own. We just ignore that. Otherwise, if no exception is thrown,
        # we test whether the promotion succeeded.
        T2 = widen_type(T)
        basis2 = ensure_domaintype(T2, basis)
        @test domaintype(basis2) == T2
    catch
    end
end

function test_generic_dict_evaluation_different_grid(basis)
    ELT = coefficienttype(basis)
    T = domaintype(basis)
    n = length(basis)
    e = random_expansion(basis)

    # Test evaluation on a different grid on the support of the basis
    a = infimum(support(basis))
    b = supremum(support(basis))

    if isinf(a)
        a = -T(1)
    end
    if isinf(b)
        b = T(1)
    end

    grid2 = EquispacedGrid(n+3, T(a)+test_tolerance(ELT), T(b)-test_tolerance(ELT))
    z = e(grid2)
    @test z ≈ ELT[ e(grid2[i]) for i in eachindex(grid2) ]

    # Test evaluation on a grid of a single basis function
    idx = random_index(basis)
    z = eval_element(basis, idx, grid2)
    @test  z ≈ ELT[ basis[idx](grid2[i]) for i in eachindex(grid2) ]
end

function test_generic_dict_transform(basis, grid = interpolation_grid(basis))
    T = domaintype(basis)
    EPS = test_tolerance(T)

    tbasis = GridBasis{coefficienttype(basis)}(grid)

    @test hastransform(basis, grid)
    @test hastransform(basis, tbasis)

    t = transform(tbasis, basis)
    it = transform(basis, tbasis)

    # - transform from grid
    x = random_expansion(tbasis)
    e = t*x
    @test abs(e(grid[1]) - x.coefficients[1]) < EPS
    @test maximum(abs.(e(grid)-x.coefficients)) < EPS
    # - transform to grid
    e = random_expansion(basis)
    x = it*e
    @test abs(e(grid[1]) - x.coefficients[1]) < EPS
    @test abs(e(grid[end]) - x.coefficients[end]) < EPS

    @test maximum(abs.(matrix(t)'-matrix(t'))) < EPS
    @test maximum(abs.(matrix(it)'-matrix(it'))) < EPS
end

function test_generic_dict_evaluation_operator(basis)
    ELT = coefficienttype(basis)
    ## Test evaluation operator
    g = suitable_interpolation_grid(basis)
    E = evaluation(basis, g)
    e = random_expansion(basis)
    y = E*e
    @test maximum([abs.(e(g[i])-y[i]) for i in eachindex(g)]) < test_tolerance(ELT)
end

function test_generic_dict_antiderivative(basis)
    ELT = coefficienttype(basis)
    T = domaintype(basis)
    FT = prectype(T)
    coef = coefficients(random_expansion(basis))

    for dim in 1:dimension(basis)
        if dimension(basis) == 1
            D = antidifferentiation(basis)
        else
            N = dimension(basis)
            order = dimension_tuple(Val{N}(), dim)
            D = antidifferentiation(basis, order)
        end
        @test basis == src(D)
        antidiff_dest = dest(D)

        coef1 = random_expansion(basis)
        coef2 = D*coef
        e1 = Expansion(basis, coef)
        e2 = Expansion(antidiff_dest, coef2)

        x = fixed_point_in_domain(basis)
        delta = test_tolerance(ELT)/10
        N = dimension(basis)
        if N > 1
            unit_vector = zeros(FT, dimension(basis))
            unit_vector[dim] = 1
            x2 = x + SVector{N}(delta*unit_vector)
        else
            x2 = x+delta
        end
        @test abs( (e2(x2)-e2(x))/delta - e1(x) ) / abs(e1(x)) < 2000*test_tolerance(ELT)
    end
end

function test_generic_dict_derivative(basis)
    ELT = coefficienttype(basis)
    T = domaintype(basis)
    FT = prectype(T)
    for dim in 1:dimension(basis)
        # TODO: Sort out problem with dim and multidict
        if dimension(basis) == 1
            D = differentiation(basis)
        else
            N = dimension(basis)
            order = dimension_tuple(Val{N}(), dim)
            D = differentiation(basis, order)
        end
        if dimension(basis)>1
            D = differentiation(basis; dim=dim)
        else
            D = differentiation(basis)
        end
#        @test basis == src(D)
        diff_dest = dest(D)
        coef = coefficients(random_expansion(basis))

        coef1 = random_expansion(basis)
        coef2 = D*coef
        e1 = Expansion(basis, coef)
        e2 = Expansion(diff_dest, coef2)

        x = fixed_point_in_domain(basis)
        delta = test_tolerance(ELT)/10
        N = dimension(basis)
        if N > 1
            unit_vector = zeros(FT, dimension(basis))
            unit_vector[dim] = 1
            x2 = x + SVector{N}(delta*unit_vector)
        else
            x2 = x+delta
        end
        @test abs( (e1(x2)-e1(x))/delta - e2(x) ) / abs(e2(x)) < 2000*test_tolerance(ELT)
    end

    if dimension(basis) == 1
        @test derivative_dict(basis, 0) == basis

        x = fixed_point_in_domain(basis)
        D = differentiation(basis)
        # Verify derivatives in three basis functions: the first, the last,
        # and the middle one
        i1 = 1
        i2 = length(basis)
        i3 = (i1+i2) >> 1

        c1 = Expansion(basis,zeros(basis))
        c1[i1] = 1
        u1 = D*c1
        @test abs(u1(x) - eval_element_derivative(basis, i1, x)) < test_tolerance(ELT)

        c2 = Expansion(basis,zeros(basis))
        c2[i2] = 1
        u2 = D*c2
        @test abs(u2(x) - eval_element_derivative(basis, i2, x)) < test_tolerance(ELT)

        c3 = Expansion(basis,zeros(basis))
        c3[i3] = 1
        u3 = D*c3
        @test abs(u3(x) - eval_element_derivative(basis, i3, x)) < test_tolerance(ELT)
    end

    # TODO: experiment with this test and enable
    # if dimension(basis) == 1 && hasderivative(basis,2)
    #     D2 = differentiation(basis, 2)
    #     e = random_expansion(basis)
    #     f = D2*e
    #     x = fixed_point_in_domain(basis)
    #     delta = sqrt(test_tolerance(ELT))
    #     @test abs(f(x+delta) -2f(x)+f(x-delta))/delta^2 < 100sqrt(test_tolerance(ELT))
    # end
end




function test_generic_dict_interface(basis)
    ELT = coefficienttype(basis)
    T = domaintype(basis)
    FT = prectype(T)
    RT = codomaintype(basis)

    n = length(basis)
    if isbasis(basis)
        @test isframe(basis)
    end
    if hasmeasure(basis)
        @test isorthogonal(basis) == isorthogonal(basis, measure(basis))
        @test isorthonormal(basis) == isorthonormal(basis, measure(basis))
        @test isbiorthogonal(basis) == isbiorthogonal(basis, measure(basis))
    end

    if isorthonormal(basis)
        @test isorthogonal(basis)
    end

    if isorthogonal(basis)
        @test isbiorthogonal(basis)
    end

    test_generic_dict_domaintype(basis)

    ## Test dimensions
    s = size(basis)
    for i = 1:length(s)
        @test size(basis, i) == s[i]
    end

    test_generic_dict_boundschecking(basis)

    test_generic_dict_native_indexing(basis)

    test_generic_dict_indexing(basis)

    test_generic_dict_evaluation(basis)

    test_generic_dict_coefficient_linearization(basis)

    ## Verify evaluation on the associated grid
    if BF.hasinterpolationgrid(basis)
        test_generic_dict_grid(basis)
    end

    ## Test output type of calling function
    test_generic_dict_codomaintype(basis)

    if dimension(basis) == 1
        test_generic_dict_evaluation_different_grid(basis)
    end

    ## Test extensions
    if hasextension(basis)
        n2 = extensionsize(basis)
        basis2 = resize(basis, n2)
        E = extension(basis, basis2)
        e1 = random_expansion(basis)
        e2 = E * e1
        x1 = point_in_domain(basis, 1/2)
        @test e1(x1) ≈ e2(x1)
        x2 = point_in_domain(basis, 0.3)
        @test e1(x2) ≈ e2(x2)

        R = restriction(basis2, basis)
        e3 = R * e2
        @test e1(x1) ≈ e3(x1)
        @test e1(x2) ≈ e3(x2)
    end

    # Verify whether evaluation in a larger grid works
    if BF.hasextension(basis) && BF.hasinterpolationgrid(basis)
        basisext = extend(basis)
        grid_ext = interpolation_grid(basisext)
        L = evaluation(basis, grid_ext)
        e = random_expansion(basis)
        z = L*e
        L2 = evaluation(basisext, grid_ext) * extension(basis, basisext)
        z2 = L2*e
        @test maximum(abs.(z-z2)) < 20test_tolerance(ELT)
        # In the future, when we can test for 'fastness' of operators
        # @test isfast(L2) == isfast(L)
    end

    ## Test derivatives
    if BF.hasderivative(basis)
        test_generic_dict_derivative(basis)
    end

    ## Test antiderivatives
    if BF.hasantiderivative(basis)
        test_generic_dict_antiderivative(basis)
    end

    ## Test associated transform
    if BF.hastransform(basis)
        test_generic_dict_transform(basis)
    end

    ## Test interpolation operator on a suitable interpolation grid
    if supports_interpolation(basis)
        test_generic_dict_interpolation(basis)
    end

    test_generic_dict_evaluation_operator(basis)

    ## Test approximation operator
    if supports_approximation(basis)
        test_generic_dict_approximation(basis)
        test_gram_projection(basis)
    end

    if hasmeasure(basis)
        test_orthogonality_orthonormality(basis)
    end
end<|MERGE_RESOLUTION|>--- conflicted
+++ resolved
@@ -113,15 +113,11 @@
 
     # Test dictionary evaluation
     x = random_point_in_domain(basis)
-<<<<<<< HEAD
-    @test norm(basis(x) - [eval_element(basis, i, x) for i in eachindex(basis)]) < test_tolerance(ELT)
-=======
     if VERSION >= v"1.3"
         @test norm(basis(x) - [eval_element(basis, i, x) for i in eachindex(basis)]) < test_tolerance(ELT)
     else
         @test norm(BasisFunctions.dict_eval(basis,x) - [eval_element(basis, i, x) for i in eachindex(basis)]) < test_tolerance(ELT)
     end
->>>>>>> 385b9e30
 end
 
 function test_generic_dict_coefficient_linearization(basis)
