--- conflicted
+++ resolved
@@ -171,11 +171,7 @@
 
 getindex!(x, g::TensorProductGrid, idxt::Int...) = getindex!(x, g, idxt)
 
-<<<<<<< HEAD
-function getindex!{TG,GN,LEN}(g::TensorProductGrid{TG,GN,LEN}, x, idx::Union{CartesianIndex{LEN},NTuple{LEN,Int}})
-=======
 function getindex!{TG,GN,LEN}(x, g::TensorProductGrid{TG,GN,LEN}, idx::Union{CartesianIndex{LEN},NTuple{LEN,Int}})
->>>>>>> 82b6119f
 	l = 0
     for i = 1:LEN
     	z = grid(g, i)[idx[i]]	# FIX: this allocates memory if GN[i] > 1
