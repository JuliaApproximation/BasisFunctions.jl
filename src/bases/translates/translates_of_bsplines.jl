# translates_of_bsplines.jl
using CardinalBSplines
abstract type PeriodicBSplineBasis{K,T} <: CompactPeriodicTranslationDict{T}
end

const PeriodicBSplineSpan{A,S,T,D <: PeriodicBSplineBasis} = Span{A,S,T,D}

degree(b::B) where {K,T, B<:PeriodicBSplineBasis{K,T}} = K

Gram(b::PeriodicBSplineSpan; options...) = CirculantOperator(b, b, primalgramcolumn(b; options...); options...)

function extension_operator(s1::PeriodicBSplineSpan, s2::PeriodicBSplineSpan; options...)
    @assert degree(dictionary(s1)) == degree(dictionary(s2))
    bspline_extension_operator(s1, s2; options...)
end

function restriction_operator(s1::PeriodicBSplineSpan, s2::PeriodicBSplineSpan; options...)
    @assert degree(dictionary(s1)) == degree(dictionary(s2))
    bspline_restriction_operator(s1, s2; options...)
end

function bspline_extension_operator(s1::PeriodicBSplineSpan, s2::PeriodicBSplineSpan; options...)
    @assert 2*length(s1) == length(s2)
    _binomial_circulant(s2)*IndexExtensionOperator(s1, s2, 1:2:length(s2))
end

# The calculation done in this function is equivalent to finding the pseudoinverse of the bspline_extension_operator.
function bspline_restriction_operator(s1::PeriodicBSplineSpan, s2::PeriodicBSplineSpan; options...)
    @assert length(s1) == 2*length(s2)
    r = BasisFunctions._binomial_circulant(s1)
    e = BasisFunctions.eigenvalues(r)
    n = length(e)
    d = similar(e)
    eabs = map(abs, e)
    for i in 1:n>>1
      a = 2*(eabs[i]^2)/(eabs[i+n>>1]^2+eabs[i]^2)
      d[i] = a
      d[i+n>>1] = (2-a)
    end
    d = d ./ e
    d[map(isnan,d)] = 0

    IndexRestrictionOperator(s1,s2,1:2:length(s1))*CirculantOperator(s1, s1, DiagonalOperator(d))
end

"""
  Basis consisting of dilated, translated, and periodized cardinal B splines on the interval [0,1].
"""
struct BSplineTranslatesBasis{K,T,SCALED} <: PeriodicBSplineBasis{K,T}
  n               :: Int
  a               :: T
  b               :: T
  fun             :: Function
end

const BSplineTranslatesSpan{A,S,T,D <: BSplineTranslatesBasis} = Span{A,S,T,D}

BSplineTranslatesBasis{T}(n::Int, DEGREE::Int, ::Type{T} = Float64; scaled = false) = scaled?
    BSplineTranslatesBasis{DEGREE,T,true}(n, T(0), T(1), x->sqrt(n)*evaluate_periodic_Bspline(DEGREE, n*x, n, real(T))) :
    BSplineTranslatesBasis{DEGREE,T,false}(n, T(0), T(1), x->evaluate_periodic_Bspline(DEGREE, n*x, n, real(T)))

name(b::BSplineTranslatesBasis) = name(typeof(b))*" (B spline of degree $(degree(b)))"

left_of_compact_function{K,T}(b::BSplineTranslatesBasis{K,T})::real(T) = real(T)(0)

right_of_compact_function{K,T}(b::BSplineTranslatesBasis{K,T})::real(T) = stepsize(b)*real(T)(degree(b)+1)


=={K1,K2,T1,T2}(b1::BSplineTranslatesBasis{K1,T1}, b2::BSplineTranslatesBasis{K2,T2}) = T1==T2 && K1==K2 && length(b1)==length(b2)

instantiate{T}(::Type{BSplineTranslatesBasis}, n::Int, ::Type{T}) = BSplineTranslatesBasis(n,3,T)

dict_promote_domaintype{K,T,S}(b::BSplineTranslatesBasis{K,T}, ::Type{S}) = BSplineTranslatesBasis(length(b),K, S)

resize{K,T}(b::BSplineTranslatesBasis{K,T}, n::Int) = BSplineTranslatesBasis(n, degree(b), T)

# TODO find an explination for this (splines are no Chebyshev system)
# For the B spline with degree 1 (hat functions) the MidpointEquispacedGrid does not lead to evaluation_matrix that is non singular
compatible_grid(b::BSplineTranslatesBasis{K}, grid::MidpointEquispacedGrid) where {K} = iseven(K) &&
    (1+(left(b) - leftendpoint(grid))≈1) && (1+(right(b) - rightendpoint(grid))≈1) && (length(b)==length(grid))
compatible_grid(b::BSplineTranslatesBasis{K}, grid::PeriodicEquispacedGrid) where {K}= isodd(K) &&
    (1+(left(b) - leftendpoint(grid))≈1) && (1+(right(b) - rightendpoint(grid))≈1) && (length(b)==length(grid))
# we use a PeriodicEquispacedGrid in stead
grid(b::BSplineTranslatesBasis{K}) where {K} = isodd(K) ?
    PeriodicEquispacedGrid(length(b), left(b), right(b)) :
    MidpointEquispacedGrid(length(b), left(b), right(b))

function _binomial_circulant(s::Span{A,S,T,BSplineTranslatesBasis{K,T,SCALED}}) where {A,S,K,T,SCALED}
    c = zeros(A, length(s))
    for k in 1:K+2
        c[k] = binomial(K+1, k-1)
    end
    if SCALED
        sqrt(A(2))/(1<<K)*CirculantOperator(s, c)
    else
        A(1)/(1<<K)*CirculantOperator(s, c)
    end
end

<<<<<<< HEAD
function primalgramcolumnelement(span::Span{A,BSplineTranslatesBasis{K,T,SCALED}}, i::Int; options...) where {A,K,T,SCALED}
=======
function primalgramcolumnelement(span::Span{A,S,T,BSplineTranslatesBasis{K,T,SCALED}}, i::Int; options...) where {A,S,K,T,SCALED}
>>>>>>> e83ee82b
    r = 0
    # If size of functionspace is too small there is overlap and we can not use the
    # function squared_spline_integral which assumes no overlap.
    # Use integration as long as there is no more efficient way is implemented.
    if length(span) <= 2K+1
        return defaultprimalgramcolumnelement(span, i; options...)
    else
        # squared_spline_integral gives the exact integral (in a rational number)
        if i==1
<<<<<<< HEAD
            r = BasisFunctions.Cardinal_b_splines.squared_spline_integral(K)
        elseif 1 < i <= K+1
            r = BasisFunctions.Cardinal_b_splines.shifted_spline_integral(K,i-1)
        elseif i > length(span)-K
            r = BasisFunctions.Cardinal_b_splines.shifted_spline_integral(K,length(span)-i+1)
        end
    end
    if SCALED
        A(r)
    else
        A(r)/length(span)
    end
end

function support(B::BSplineTranslatesBasis{K,T}, i::Int) where {K,T}
    start = T(i-1)/length(B)
    width = T(degree(B)+1)/length(B)
    stop  = start+width
    stop <=1 ? (return (start,stop)) : (return (T(0),stop-T(1)), (start,T(1)))
=======
            r = BasisFunctions.squared_spline_integral(K)
        elseif 1 < i <= K+1
            r = BasisFunctions.shifted_spline_integral(K,i-1)
        elseif i > length(span)-K
            r = BasisFunctions.shifted_spline_integral(K,length(span)-i+1)
        end
    end
    if SCALED
        A(r)
    else
        A(r)/length(span)
    end
>>>>>>> e83ee82b
end

include("spline_approximation.jl")

"""
  Basis consisting of symmetric, dilated, translated, and periodized cardinal B splines on the interval [0,1].

  The degree should be odd in order to use extension or restriction.
"""
struct SymBSplineTranslatesBasis{K,T} <: PeriodicBSplineBasis{K,T}
    n               :: Int
    a               :: T
    b               :: T
    fun             :: Function
end

const SymBSplineTranslatesSpan{A,S,T,D <: SymBSplineTranslatesBasis} = Span{A,S,T,D}

SymBSplineTranslatesBasis{T}(n::Int, DEGREE::Int, ::Type{T} = Float64) =
    SymBSplineTranslatesBasis{DEGREE,T}(n, T(0), T(1), x->evaluate_symmetric_periodic_Bspline(DEGREE, n*x, n, real(T)))

name(b::SymBSplineTranslatesBasis) = name(typeof(b))*" (symmetric B spline of degree $(degree(b)))"

left_of_compact_function{K,T}(b::SymBSplineTranslatesBasis{K,T})::real(T) = -right_of_compact_function(b)

right_of_compact_function{K,T}(b::SymBSplineTranslatesBasis{K,T})::real(T) = stepsize(b)*real(T)((degree(b)+1))/2


=={K1,K2,T1,T2}(b1::SymBSplineTranslatesBasis{K1,T1}, b2::SymBSplineTranslatesBasis{K2,T2}) = T1==T2 && K1==K2 && length(b1)==length(b2)

instantiate{T}(::Type{SymBSplineTranslatesBasis}, n::Int, ::Type{T}) = SymBSplineTranslatesBasis(n,3,T)

dict_promote_domaintype{K,T,S}(b::SymBSplineTranslatesBasis{K,T}, ::Type{S}) = SymBSplineTranslatesBasis(length(b),K, S)

resize{K,T}(b::SymBSplineTranslatesBasis{K,T}, n::Int) = SymBSplineTranslatesBasis(n, degree(b), T)

function _binomial_circulant(s::Span{A,S,T,SymBSplineTranslatesBasis{K,T}}) where {A,S,T,K}
  if iseven(K)
    warn("Extension and restriction work with odd degrees only.")
    throw(MethodError())
  end
  c = zeros(T, length(s))
  c[1] = binomial(K+1, (K+1)>>1)
  for (i,k) in enumerate((K+1)>>1+1:K+1)
    c[i+1] = binomial(K+1, k)
    c[end+1-i] = binomial(K+1, k)
  end
  T(1)/(1<<K)*CirculantOperator(s, c)
end

function testprimalgramcolumnelement{K,T}(set::SymBSplineTranslatesBasis{K,T}, i::Int; options...)
  r = 0
  if length(set) <= 2degree(set)+1
    return defaultprimalgramcolumnelement(set, i; options...)
  else
    if i==1
      r = BasisFunctions.squared_spline_integral(K)
    elseif 1 < i <= degree(set)+1
      r = BasisFunctions.shifted_spline_integral(K,i-1)
    elseif i > length(set)-degree(set)
      r = BasisFunctions.shifted_spline_integral(K,length(set)-i+1)
    end
  end
  T(r)/length(set)
end

# # TODO erator/restriction_operator can be added to PeriodicBSplineBasis in julia 0.6
# # erator{K,T,B<:PeriodicBSplineBasis{K,T}}(s1::B, s2::B; options...) =
# extension_operator{K,T}(s1::SymBSplineTranslatesBasis{K,T}, s2::SymBSplineTranslatesBasis{K,T}; options...) =
#     bspline_extension_operator(s1, s2; options...)
#
# restriction_operator{K,T}(s1::SymBSplineTranslatesBasis{K,T}, s2::SymBSplineTranslatesBasis{K,T}; options...) =
#     bspline_restriction_operator(s1, s2; options...)

# """
#   Basis consisting of orthonormal basis function in the spline space of degree K.
# """
# struct OrthonormalSplineBasis{K,T} <: LinearCombinationOfPeriodicTranslationDict{BSplineTranslatesBasis,T}
#   superdict     ::    BSplineTranslatesBasis{K,T}
#   coefficients ::    Array{T,1}
#
#   OrthonormalSplineBasis{K,T}(b::BSplineTranslatesBasis{K,T}; options...) where {K,T} =
#     new(b, coefficients_in_other_basis(b, OrthonormalSplineBasis; options...))
# end
#
# const OrthonormalSplineSpan{A,S,T,D <: OrthonormalSplineBasis} = Span{A,S,T,D}
#
# degree{K,T}(::OrthonormalSplineBasis{K,T}) = K
#
# superdict(b::OrthonormalSplineBasis) = b.superdict
# coefficients(b::OrthonormalSplineBasis) = b.coefficients
#
# OrthonormalSplineBasis{T}(n::Int, DEGREE::Int, ::Type{T} = Float64; options...) =
#     OrthonormalSplineBasis{DEGREE,T}(BSplineTranslatesBasis(n,DEGREE,T); options...)
#
# name(b::OrthonormalSplineBasis) = name(b.superdict)*" (orthonormalized)"
#
# instantiate{T}(::Type{OrthonormalSplineBasis}, n::Int, ::Type{T}) = OrthonormalSplineBasis(n,3,T)
#
# dict_promote_domaintype{K,T,S}(b::OrthonormalSplineBasis{K,T}, ::Type{S}) = OrthonormalSplineBasis(length(b),K, S)
#
# resize{K,T}(b::OrthonormalSplineBasis{K,T}, n::Int) = OrthonormalSplineBasis(n, degree(b), T)
#
# Gram(b::OrthonormalSplineSpan) = IdentityOperator(b, b)
#
# change_of_basis{B<:OrthonormalSplineBasis}(b::BSplineTranslatesBasis, ::Type{B}; options...) = sqrt(DualGram(Span(b); options...))
#
#
# """
#   Basis consisting of orthonormal (w.r.t. a discrete inner product) basis function in the spline space of degree K.
# """
# struct DiscreteOrthonormalSplineBasis{K,T} <: LinearCombinationOfPeriodicTranslationDict{BSplineTranslatesBasis,T}
#   superdict     ::    BSplineTranslatesBasis{K,T}
#   coefficients ::    Array{T,1}
#
#   oversampling ::   T
#
#   DiscreteOrthonormalSplineBasis{K,T}(b::BSplineTranslatesBasis{K,T}; oversampling=default_oversampling(b), options...) where {K,T} =
#     new(b, coefficients_in_other_basis(b, DiscreteOrthonormalSplineBasis; oversampling=oversampling, options...), oversampling)
#
# end
#
# const DiscreteOrthonormalSplineSpan{A,S,T,D <: DiscreteOrthonormalSplineBasis} = Span{A,S,T,D}
#
# degree{K,T}(::DiscreteOrthonormalSplineBasis{K,T}) = K
#
# superdict(b::DiscreteOrthonormalSplineBasis) = b.superdict
# coefficients(b::DiscreteOrthonormalSplineBasis) = b.coefficients
# default_oversampling(b::DiscreteOrthonormalSplineBasis) = b.oversampling
#
# ==(b1::DiscreteOrthonormalSplineBasis, b2::DiscreteOrthonormalSplineBasis) =
#     superdict(b1)==superdict(b2) && coefficients(b1) ≈ coefficients(b2) && default_oversampling(b1) == default_oversampling(b2)
#
# DiscreteOrthonormalSplineBasis{T}(n::Int, DEGREE::Int, ::Type{T} = Float64; options...) =
#     DiscreteOrthonormalSplineBasis{DEGREE,T}(BSplineTranslatesBasis(n,DEGREE,T); options...)
#
# name(b::DiscreteOrthonormalSplineBasis) = name(superdict(b))*" (orthonormalized, discrete)"
#
# instantiate{T}(::Type{DiscreteOrthonormalSplineBasis}, n::Int, ::Type{T}) = DiscreteOrthonormalSplineBasis(n,3,T)
#
# dict_promote_domaintype{K,T,S}(b::DiscreteOrthonormalSplineBasis{K,T}, ::Type{S}) = DiscreteOrthonormalSplineBasis(length(b),K, S)
#
# resize{K,T}(b::DiscreteOrthonormalSplineBasis{K,T}, n::Int) = DiscreteOrthonormalSplineBasis(n, degree(b), T; oversampling=default_oversampling(b))
#
# change_of_basis{B<:DiscreteOrthonormalSplineBasis}(b::BSplineTranslatesBasis, ::Type{B}; options...) = sqrt(DiscreteDualGram(Span(b); options...))<|MERGE_RESOLUTION|>--- conflicted
+++ resolved
@@ -97,11 +97,7 @@
     end
 end
 
-<<<<<<< HEAD
-function primalgramcolumnelement(span::Span{A,BSplineTranslatesBasis{K,T,SCALED}}, i::Int; options...) where {A,K,T,SCALED}
-=======
 function primalgramcolumnelement(span::Span{A,S,T,BSplineTranslatesBasis{K,T,SCALED}}, i::Int; options...) where {A,S,K,T,SCALED}
->>>>>>> e83ee82b
     r = 0
     # If size of functionspace is too small there is overlap and we can not use the
     # function squared_spline_integral which assumes no overlap.
@@ -111,27 +107,6 @@
     else
         # squared_spline_integral gives the exact integral (in a rational number)
         if i==1
-<<<<<<< HEAD
-            r = BasisFunctions.Cardinal_b_splines.squared_spline_integral(K)
-        elseif 1 < i <= K+1
-            r = BasisFunctions.Cardinal_b_splines.shifted_spline_integral(K,i-1)
-        elseif i > length(span)-K
-            r = BasisFunctions.Cardinal_b_splines.shifted_spline_integral(K,length(span)-i+1)
-        end
-    end
-    if SCALED
-        A(r)
-    else
-        A(r)/length(span)
-    end
-end
-
-function support(B::BSplineTranslatesBasis{K,T}, i::Int) where {K,T}
-    start = T(i-1)/length(B)
-    width = T(degree(B)+1)/length(B)
-    stop  = start+width
-    stop <=1 ? (return (start,stop)) : (return (T(0),stop-T(1)), (start,T(1)))
-=======
             r = BasisFunctions.squared_spline_integral(K)
         elseif 1 < i <= K+1
             r = BasisFunctions.shifted_spline_integral(K,i-1)
@@ -144,7 +119,6 @@
     else
         A(r)/length(span)
     end
->>>>>>> e83ee82b
 end
 
 include("spline_approximation.jl")
