
"""
Makes sure that (i-1)/N < x < i/N holds
If x ≈ i/N it return -i
"""
interval_index(B::Dictionary,x::Real) = round(x*length(B))≈x*length(B) ? -round(Int,x*length(B))-1 : ceil(Int,x*length(B))

_offset(b::BSplineTranslatesBasis) = 0
_noelements(b::BSplineTranslatesBasis) = degree(b)+1

"""
The linear index of the elements of `B` that are non-zero in `x`.
"""
<<<<<<< HEAD
function overlapping_element_coefficient_indices(B::Dictionary, x::Real)
=======
function unique_overlapping_elements(B::Union{BasisFunctions.WaveletBasis,BSplineTranslatesBasis}, x::Real)
>>>>>>> a3d2a646
    # The interval_index is the starting index of all spline elements that overlap with x
    init_index = BasisFunctions.interval_index(B,x)
    init_index -= _offset(B)
    (init_index == -1-length(B)) && (init_index += length(B))

    # The number of elements that overlap with one point
    no_elements = _noelements(B)
    no_elements == 1 && return abs(init_index)
    if init_index < 0
        init_index = -init_index-1
        no_elements = no_elements-1
    end
    [mod(init_index+i-2,length(B)) + 1 for i in 1:-1:2-no_elements]
end

<<<<<<< HEAD
function overlapping_element_coefficient_indices(B::TensorProductDict, x::SVector)
    index_sets = [overlapping_element_coefficient_indices(s,x[i]) for (i,s) in enumerate(elements(B))]
    create_indices(B,index_sets...)
=======
function unique_overlapping_elements_old(B::BSplineTranslatesBasis, x::Real)
    # The interval_index is the starting index of all spline elements that overlap with x
    init_index = interval_index(B,x)
    (init_index == -1-length(B)) && (init_index += length(B))
    degree(B) == 0 && return abs(init_index)
    # The number of elements that overlap with one interval
    no_elements = degree(B)+1
    if init_index < 0
        init_index = -init_index-1
        no_elements = no_elements-1
    end
    [mod(init_index+i-2,length(B)) + 1 for i in 1:-1:2-no_elements]
>>>>>>> a3d2a646
end

"""
The linear index of the elements of `B` that are non-zero in a point of the grid `g`.
"""
overlapping_element_coefficient_indices(B::Dictionary1d, g::AbstractGrid1d) =
    unique(non_unique_overlapping_element_coefficient_indices(B, g))
# util function
non_unique_overlapping_element_coefficient_indices(B::Dictionary, x::Real) =
    overlapping_element_coefficient_indices(B, x)

function non_unique_overlapping_element_coefficient_indices(B::Dictionary1d, g::AbstractGrid1d)
    L = length(B)
    os = BasisFunctions._offset(B)
    no_elements = BasisFunctions._noelements(B)
    a = Array{Int}(no_elements*length(g))
    ai = Array{Int}(no_elements)
    AI = 1:no_elements
    AIm1 = 1:no_elements-1
    aos = 1
    for (i, x) in enumerate(g)
        # The interval_index is the starting index of all spline elements that overlap with x
        init_index = BasisFunctions.interval_index(B,x)
        (init_index == -1-L) && (init_index += L)
        if no_elements == 1
            ai[1] = abs(init_index)
        else
            if init_index < 0
                init_index = -init_index-1
                init_index -= os
                for i in AIm1
                    ai[i] = mod(init_index-i,L) + 1
                end
                ai[no_elements] = ai[no_elements-1]
            else
                init_index -= os
                for i in AI
                    ai[i] = mod(init_index-i,L) + 1
                end
            end
        end
        Base.copy!(a, aos, ai, 1, no_elements)
        aos += no_elements
    end
    a
end

<<<<<<< HEAD
"""
The linear indices of the points of `g` at which B[i] is not zero.
"""
function grid_indices_in_element_support(B::BSplineTranslatesBasis, g::AbstractEquispacedGrid, i)
    indices = Vector{Int}()
=======
unique_overlapping_elements(B::Dictionary, g::AbstractGrid) = unique(overlapping_elements(B, g))

function _support_indices_start_stop(B::Dictionary, g::AbstractEquispacedGrid, i)
>>>>>>> a3d2a646
    dx = stepsize(g)
    x0 = g[1]
    s = support(B,i)
    if isa(s,AbstractInterval)
        start = ceil(Int,(infimum(s)-x0)/dx)
        stop = floor(Int,(supremum(s)-x0)/dx)
        (_noelements(B) != 1) && ((infimum(s)-x0)/dx ≈ start) && (start += 1)
        ((supremum(s)-x0)/dx ≈ stop) && (stop -= 1)
        return (start+1, stop+1)
    else
        interval = elements(s)[1]
        # start = 0
        stop = floor(Int,(supremum(interval)-x0)/dx)
        ((supremum(interval)-x0)/dx ≈ stop) && (stop -= 1)
        # push!(indices,(start+1:stop+1)...)
        interval = elements(s)[2]
        start = ceil(Int,(infimum(interval)-x0)/dx)
        # stop = length(g)-1
        ((infimum(interval)-x0)/dx ≈ start) && (start += 1)
        return (start+1-length(g), stop+1)
    end
end

<<<<<<< HEAD
function grid_indices_in_element_support(B::TensorProductDict, g::ProductGrid, index::Int)
    cartindex = ind2sub(size(B),index)
    index_sets = [grid_indices_in_element_support(s,element(g,i),cartindex[i]) for (i,s) in enumerate(elements(B))]
    create_indices(g,index_sets...)
end

function grid_indices_in_element_support(B::TensorProductDict, g::ProductGrid, cartindex::CartesianIndex{N}) where {N}
    index_sets = [grid_indices_in_element_support(s,element(g,i),cartindex[i]) for (i,s) in enumerate(elements(B))]
    create_indices(g,index_sets...)
end

=======

# """
# The linear indices of the points of `g` at which B[i] is not zero.
# """
# function support_indices(B::Dictionary, g::AbstractEquispacedGrid, i)
#     indices = Vector{Int}()
#     dx = stepsize(g)
#     x0 = g[1]
#     s = support(B,i)
#     if isa(s,AbstractInterval)
#         start = ceil(Int,(infimum(s)-x0)/dx)
#         stop = floor(Int,(supremum(s)-x0)/dx)
#         (_noelements(B) != 1) && ((infimum(s)-x0)/dx ≈ start) && (start += 1)
#         ((supremum(s)-x0)/dx ≈ stop) && (stop -= 1)
#         push!(indices,(start+1:stop+1)...)
#     else
#         interval = elements(s)[1]
#         start = 0
#         stop = floor(Int,(supremum(interval)-x0)/dx)
#         ((supremum(interval)-x0)/dx ≈ stop) && (stop -= 1)
#         push!(indices,(start+1:stop+1)...)
#
#         interval = elements(s)[2]
#         start = ceil(Int,(infimum(interval)-x0)/dx)
#         stop = length(g)-1
#         ((infimum(interval)-x0)/dx ≈ start) && (start += 1)
#         push!(indices,(start+1:stop+1)...)
#     end
#     indices
# end
#
# function support_indices(B::TensorProductDict, g::ProductGrid, index::Int)
#     cartindex = ind2sub(size(B),index)
#     index_sets = [support_indices(s,element(g,i),cartindex[i]) for (i,s) in enumerate(elements(B))]
#     create_indices(g,index_sets...)
# end
#
# function support_indices(B::TensorProductDict, g::ProductGrid, cartindex::CartesianIndex{N}) where {N}
#     index_sets = [support_indices(s,element(g,i),cartindex[i]) for (i,s) in enumerate(elements(B))]
#     create_indices(g,index_sets...)
# end

support_indices_start_stop(B::Dictionary, g::AbstractGrid, i::Int) = tuple(_support_indices_start_stop(B, g, i))

support_indices_start_stop(B::TensorProductDict, g::ProductGrid, cartindex::CartesianIndex{N}) where {N} =
    [_support_indices_start_stop(s,element(g,i),cartindex[i]) for (i,s) in enumerate(elements(B))]

function support_index_range(B::Dictionary, g::AbstractGrid, index)
    t = support_indices_start_stop(B, g, index)
    CartesianRange(CartesianIndex([i[1]for i in t]...), CartesianIndex([i[2]for i in t]...))
end


>>>>>>> a3d2a646
function create_indices(B, i1, i2)
    [CartesianIndex(i,j) for i in i1 for j in i2]
end

function create_indices(B, i1, i2, i3)
    [CartesianIndex(i,j,k) for i in i1 for j in i2 for k in i3]
end

<<<<<<< HEAD

=======
function overlapping_elements(B::TensorProductDict, x::SVector)
    index_sets = [overlapping_elements(s,x[i]) for (i,s) in enumerate(elements(B))]
    create_indices(B,index_sets...)
end
>>>>>>> a3d2a646

##################
# Platform
##################

# 1D generators
primal_bspline_generator(::Type{T}, degree::Int) where {T} = n->BSplineTranslatesBasis(n, degree, T)
struct DualBSplineGenerator
    primal_generator
    oversampling::Int
    DualBSplineGenerator(primal_generator, oversampling::Int) = (@assert BasisFunctions.isdyadic(oversampling); new(primal_generator, oversampling))
end

function (DG::DualBSplineGenerator)(n::Int)
    B = DG.primal_generator(n)
    DG = DiscreteDualGram(Span(B), oversampling=DG.oversampling)
    OperatedDict(DG)
end

dual_bspline_generator(primal_bspline_generator, oversampling::Int) = DualBSplineGenerator(primal_bspline_generator, oversampling)

# ND generators
primal_bspline_generator(::Type{T}, degree1::Int, degree2::Int, degree::Int...) where {T} = primal_bspline_generator(T, [degree1, degree2, degree...])

primal_bspline_generator(::Type{T}, degree::AbstractVector{Int}) where {T} = tensor_generator(T, map(d->primal_bspline_generator(T, d), degree)...)

(DG::DualBSplineGenerator)(n1::Int, n2::Int, ns::Int...) = DG([n1,ns...])

function (DG::DualBSplineGenerator)(n::AbstractVector{Int})
    B = DG.primal_generator(n)
    DG = DiscreteDualGram(Span(B), oversampling=DG.oversampling)
    tensorproduct([OperatedDict(DGi) for DGi in elements(DG)]...)
end

# Sampler
bspline_sampler(::Type{T}, primal, oversampling::Int) where {T} = n-> GridSamplingOperator(gridspace(grid(primal(n*oversampling)),T))

# params
bspline_param(init::Int) = DoublingSequence(init)

bspline_param(init::AbstractVector{Int}) = TensorSequence([BasisFunctions.MultiplySequence(i,2.^(1/length(init))) for i in init])

# Platform
function bspline_platform(::Type{T}, init::Union{Int,AbstractVector{Int}}, degree::Union{Int,AbstractVector{Int}}, oversampling::Int) where {T}
	primal = primal_bspline_generator(T, degree)
	dual = dual_bspline_generator(primal, oversampling)
	sampler = bspline_sampler(T, primal, oversampling)
	params = bspline_param(init)
	BasisFunctions.GenericPlatform(primal = primal, dual = dual, sampler = sampler,
		params = params, name = "B-Spline translates")
end<|MERGE_RESOLUTION|>--- conflicted
+++ resolved
@@ -1,55 +1,35 @@
 
 """
-Makes sure that (i-1)/N < x < i/N holds
-If x ≈ i/N it return -i
-"""
-interval_index(B::Dictionary,x::Real) = round(x*length(B))≈x*length(B) ? -round(Int,x*length(B))-1 : ceil(Int,x*length(B))
-
-_offset(b::BSplineTranslatesBasis) = 0
-_noelements(b::BSplineTranslatesBasis) = degree(b)+1
-
-"""
-The linear index of the elements of `B` that are non-zero in `x`.
-"""
-<<<<<<< HEAD
-function overlapping_element_coefficient_indices(B::Dictionary, x::Real)
-=======
-function unique_overlapping_elements(B::Union{BasisFunctions.WaveletBasis,BSplineTranslatesBasis}, x::Real)
->>>>>>> a3d2a646
-    # The interval_index is the starting index of all spline elements that overlap with x
-    init_index = BasisFunctions.interval_index(B,x)
-    init_index -= _offset(B)
-    (init_index == -1-length(B)) && (init_index += length(B))
-
-    # The number of elements that overlap with one point
-    no_elements = _noelements(B)
-    no_elements == 1 && return abs(init_index)
-    if init_index < 0
-        init_index = -init_index-1
-        no_elements = no_elements-1
-    end
-    [mod(init_index+i-2,length(B)) + 1 for i in 1:-1:2-no_elements]
-end
-
-<<<<<<< HEAD
-function overlapping_element_coefficient_indices(B::TensorProductDict, x::SVector)
-    index_sets = [overlapping_element_coefficient_indices(s,x[i]) for (i,s) in enumerate(elements(B))]
-    create_indices(B,index_sets...)
-=======
-function unique_overlapping_elements_old(B::BSplineTranslatesBasis, x::Real)
-    # The interval_index is the starting index of all spline elements that overlap with x
-    init_index = interval_index(B,x)
-    (init_index == -1-length(B)) && (init_index += length(B))
-    degree(B) == 0 && return abs(init_index)
-    # The number of elements that overlap with one interval
-    no_elements = degree(B)+1
-    if init_index < 0
-        init_index = -init_index-1
-        no_elements = no_elements-1
-    end
-    [mod(init_index+i-2,length(B)) + 1 for i in 1:-1:2-no_elements]
->>>>>>> a3d2a646
-end
+Makes sure that (i-1)/N <= x < i/N holds.
+Return (i, true) if x ≈ i/N
+else (i, false)
+"""
+function interval_index(B::Dictionary,x::Real)
+    L = length(B)
+    s = x*L
+    r =  round(s)
+    floor(Int,s)+1, s≈r
+end
+
+function first_index(b::BSplineTranslatesBasis, x::Real)
+    ii, on_edge = BasisFunctions.interval_index(b, x)
+    d = degree(b)
+    if d == 0
+        return ii, 1
+    end
+    if on_edge
+        return mod(ii-2, length(b))+1, d
+    else
+        return mod(ii-1, length(b))+1, d+1
+    end
+end
+
+_element_spans_one(b::BSplineTranslatesBasis) = degree(b) == 0
+
+# function overlapping_element_coefficient_indices(B::TensorProductDict, x::SVector)
+#     index_sets = [overlapping_element_coefficient_indices(s,x[i]) for (i,s) in enumerate(elements(B))]
+#     create_indices(B,index_sets...)
+# end
 
 """
 The linear index of the elements of `B` that are non-zero in a point of the grid `g`.
@@ -57,8 +37,8 @@
 overlapping_element_coefficient_indices(B::Dictionary1d, g::AbstractGrid1d) =
     unique(non_unique_overlapping_element_coefficient_indices(B, g))
 # util function
-non_unique_overlapping_element_coefficient_indices(B::Dictionary, x::Real) =
-    overlapping_element_coefficient_indices(B, x)
+# non_unique_overlapping_element_coefficient_indices(B::Dictionary, x::Real) =
+#     overlapping_element_coefficient_indices(B, x)
 
 function non_unique_overlapping_element_coefficient_indices(B::Dictionary1d, g::AbstractGrid1d)
     L = length(B)
@@ -96,24 +76,16 @@
     a
 end
 
-<<<<<<< HEAD
-"""
-The linear indices of the points of `g` at which B[i] is not zero.
-"""
-function grid_indices_in_element_support(B::BSplineTranslatesBasis, g::AbstractEquispacedGrid, i)
-    indices = Vector{Int}()
-=======
 unique_overlapping_elements(B::Dictionary, g::AbstractGrid) = unique(overlapping_elements(B, g))
 
-function _support_indices_start_stop(B::Dictionary, g::AbstractEquispacedGrid, i)
->>>>>>> a3d2a646
+function _grid_index_limits_in_element_support(B::Dictionary, g::AbstractEquispacedGrid, i)
     dx = stepsize(g)
     x0 = g[1]
     s = support(B,i)
     if isa(s,AbstractInterval)
         start = ceil(Int,(infimum(s)-x0)/dx)
         stop = floor(Int,(supremum(s)-x0)/dx)
-        (_noelements(B) != 1) && ((infimum(s)-x0)/dx ≈ start) && (start += 1)
+        !_element_spans_one(B) && ((infimum(s)-x0)/dx ≈ start) && (start += 1)
         ((supremum(s)-x0)/dx ≈ stop) && (stop -= 1)
         return (start+1, stop+1)
     else
@@ -130,89 +102,119 @@
     end
 end
 
-<<<<<<< HEAD
-function grid_indices_in_element_support(B::TensorProductDict, g::ProductGrid, index::Int)
-    cartindex = ind2sub(size(B),index)
-    index_sets = [grid_indices_in_element_support(s,element(g,i),cartindex[i]) for (i,s) in enumerate(elements(B))]
-    create_indices(g,index_sets...)
-end
-
-function grid_indices_in_element_support(B::TensorProductDict, g::ProductGrid, cartindex::CartesianIndex{N}) where {N}
-    index_sets = [grid_indices_in_element_support(s,element(g,i),cartindex[i]) for (i,s) in enumerate(elements(B))]
-    create_indices(g,index_sets...)
-end
-
-=======
-
-# """
-# The linear indices of the points of `g` at which B[i] is not zero.
-# """
-# function support_indices(B::Dictionary, g::AbstractEquispacedGrid, i)
-#     indices = Vector{Int}()
-#     dx = stepsize(g)
-#     x0 = g[1]
-#     s = support(B,i)
-#     if isa(s,AbstractInterval)
-#         start = ceil(Int,(infimum(s)-x0)/dx)
-#         stop = floor(Int,(supremum(s)-x0)/dx)
-#         (_noelements(B) != 1) && ((infimum(s)-x0)/dx ≈ start) && (start += 1)
-#         ((supremum(s)-x0)/dx ≈ stop) && (stop -= 1)
-#         push!(indices,(start+1:stop+1)...)
-#     else
-#         interval = elements(s)[1]
-#         start = 0
-#         stop = floor(Int,(supremum(interval)-x0)/dx)
-#         ((supremum(interval)-x0)/dx ≈ stop) && (stop -= 1)
-#         push!(indices,(start+1:stop+1)...)
-#
-#         interval = elements(s)[2]
-#         start = ceil(Int,(infimum(interval)-x0)/dx)
-#         stop = length(g)-1
-#         ((infimum(interval)-x0)/dx ≈ start) && (start += 1)
-#         push!(indices,(start+1:stop+1)...)
-#     end
-#     indices
-# end
-#
-# function support_indices(B::TensorProductDict, g::ProductGrid, index::Int)
-#     cartindex = ind2sub(size(B),index)
-#     index_sets = [support_indices(s,element(g,i),cartindex[i]) for (i,s) in enumerate(elements(B))]
-#     create_indices(g,index_sets...)
-# end
-#
-# function support_indices(B::TensorProductDict, g::ProductGrid, cartindex::CartesianIndex{N}) where {N}
-#     index_sets = [support_indices(s,element(g,i),cartindex[i]) for (i,s) in enumerate(elements(B))]
-#     create_indices(g,index_sets...)
-# end
-
-support_indices_start_stop(B::Dictionary, g::AbstractGrid, i::Int) = tuple(_support_indices_start_stop(B, g, i))
-
-support_indices_start_stop(B::TensorProductDict, g::ProductGrid, cartindex::CartesianIndex{N}) where {N} =
-    [_support_indices_start_stop(s,element(g,i),cartindex[i]) for (i,s) in enumerate(elements(B))]
-
-function support_index_range(B::Dictionary, g::AbstractGrid, index)
-    t = support_indices_start_stop(B, g, index)
-    CartesianRange(CartesianIndex([i[1]for i in t]...), CartesianIndex([i[2]for i in t]...))
-end
-
-
->>>>>>> a3d2a646
-function create_indices(B, i1, i2)
-    [CartesianIndex(i,j) for i in i1 for j in i2]
-end
-
-function create_indices(B, i1, i2, i3)
-    [CartesianIndex(i,j,k) for i in i1 for j in i2 for k in i3]
-end
-
-<<<<<<< HEAD
-
-=======
-function overlapping_elements(B::TensorProductDict, x::SVector)
-    index_sets = [overlapping_elements(s,x[i]) for (i,s) in enumerate(elements(B))]
-    create_indices(B,index_sets...)
-end
->>>>>>> a3d2a646
+"""
+Limits of the indices of `g` of points in the support of `B[i]`.
+This is a tupple of (number of elements in tuple depends is equal to dimension) of two element tuples.
+"""
+grid_index_limits_in_element_support(B::Dictionary1d, g::AbstractGrid1d, i::Int) =
+    tuple(_grid_index_limits_in_element_support(B, g, i))
+
+grid_index_limits_in_element_support(B::TensorProductDict, g::ProductGrid, cartindex::CartesianIndex{N}) where {N} =
+    [_grid_index_limits_in_element_support(s,element(g,i),cartindex[i]) for (i,s) in enumerate(elements(B))]
+
+"""
+Grid cartesian index limits of `g` of points in the support of `B[index]`.
+"""
+function grid_cartesian_index_limits_in_element_support(B::Dictionary, g::AbstractGrid, index)
+    t = grid_index_limits_in_element_support(B, g, index)
+    CartesianIndex([i[1]for i in t]...), CartesianIndex([i[2]for i in t]...)
+end
+
+"""
+Grid indices of `g` of points in the support of `B[index]`.
+"""
+grid_index_range_in_element_support(B::Dictionary, g::AbstractGrid, index) =
+    ModCartesianRange(size(B), grid_cartesian_index_limits_in_element_support(B, g, index)...)
+
+grid_index_mask_in_element_support(B::Dictionary, g::AbstractGrid, indices) =
+    grid_index_mask_in_element_support!(BitArray(size(g)), B, g, indices)
+
+function grid_index_mask_in_element_support!(mask::BitArray, B::Dictionary, g::AbstractGrid, indices)
+    fill!(mask, 0)
+    for index in indices, i in grid_index_range_in_element_support(B, g, index)
+        mask[i] = 1
+    end
+    mask
+end
+
+function grid_index_mask_in_element_support!(mask::BitArray, B::Dictionary, g::AbstractGrid, indices::BitArray)
+    fill!(mask, 0)
+    for i in eachindex(B)
+        if indices[i]
+            for j in grid_index_range_in_element_support(B, g, i)
+                mask[j] = 1
+            end
+        end
+    end
+    mask
+end
+
+function _coefficient_index_limits_of_overlapping_elements(B::Dictionary1d, x::Real)
+    # The init_index is the starting index of all spline elements that overlap with x
+    init_index, no_elements = first_index(B,x)
+    (init_index-no_elements+1, init_index)
+end
+
+"""
+Limits of the indices of the coefficients of B that overlap with x.
+This is a tupple of (number of elements in tuple depends is equal to dimension) of two element tuples.
+"""
+coefficient_index_limits_of_overlapping_elements(B::Dictionary, x::Real) =
+    tuple(_coefficient_index_limits_of_overlapping_elements(B, x))
+
+coefficient_index_limits_of_overlapping_elements(B::TensorProductDict, x::SVector{N}) where {N} =
+    [_coefficient_index_limits_of_overlapping_elements(Bi,xi) for (Bi, xi) in zip(elements(B), x)]
+
+"""
+Cartesian index limits of the coefficients of B that overlap with x.
+"""
+function coefficient_cartesian_index_limits_of_overlapping_elementst(B::Dictionary, x)
+    t = coefficient_index_limits_of_overlapping_elements(B, x)
+    CartesianIndex([i[1]for i in t]...), CartesianIndex([i[2]for i in t]...)
+end
+
+"""
+Range of coefficient indices of B that overlap with the point x.
+"""
+coefficient_index_range_of_overlapping_elements(B::Dictionary, x) =
+    ModCartesianRange(size(B), coefficient_cartesian_index_limits_of_overlapping_elementst(B, x)...)
+
+coefficient_index_mask_of_overlapping_elements(d::Dictionary, g::AbstractGrid) =
+    coefficient_index_mask_of_overlapping_elements!(BitArray(size(d)), d, g)
+
+function coefficient_index_mask_of_overlapping_elements!(mask::BitArray, B::Dictionary, g::AbstractGrid)
+    fill!(mask, 0)
+    for x in g, i in coefficient_index_range_of_overlapping_elements(B, x)
+        mask[i] = 1
+    end
+    mask
+end
+
+struct ModCartesianRange{N}
+    size::NTuple{N,Int}
+    range::CartesianRange{CartesianIndex{N}}
+end
+ModCartesianRange(size::NTuple{N,Int}, index1::CartesianIndex{N}, index2::CartesianIndex{N}) where {N} =
+    ModCartesianRange(size, CartesianRange(index1, index2))
+
+Base.length(m::ModCartesianRange) = length(m.range)
+Base.start(m::ModCartesianRange{N}) where {N} = start(m.range)
+@generated function Base.next(m::ModCartesianRange{N}, state) where N
+    t = Expr(:tuple, [:(if index[$i] < 1; index[$i]+m.size[$i];else; index[$i];end) for i in 1:N]...)
+    return quote
+        index, state = next(m.range, state)
+        CartesianIndex($t), state
+    end
+end
+
+@generated function Base.next(m::ModCartesianRange{1}, state)
+    t = :(if index[1] < 1; index[1]+m.size[1];else; index[1];end)
+    return quote
+        index, state = next(m.range, state)
+        $t, state
+    end
+end
+Base.done(m::ModCartesianRange{N}, state) where N= done(m.range,  state)
 
 ##################
 # Platform
