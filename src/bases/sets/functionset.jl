# functionset.jl


######################
# Type hierarchy
######################

"""
A `FunctionSet` is any set of functions with a finite size. It is typically the
truncation of an infinite set, but that need not be the case.

A `FunctionSet{T}` has domain type `T`. This type corresponds to the type of a
domain in the `Domains.jl` package, and it is the type of the expected argument
to the elements of the function set.

Each function set is ordered. There is a one-to-one map between the integers
1:length(s) and the elements of the set. This map defines the order of
coefficients in a vector that represents a function expansion in the set.

A `FunctionSet` has two types of indexing: native indexing and linear indexing.
Linear indexing is used to order elements of the set into a vector, as explained
above. Native indices are closer to the mathematical definitions of the basis
functions. For example, a tensor product set consisting of M functions in the
first dimension times N functions in the second dimension may have a native index
(i,j), with 1 <= i <= M and 1 <= j <= N. The native representation of an expansion
in this set is a matrix of size M x N. In contrast, the linear representation is
a large vector of length MN.
Another example is given by orthogonal polynomials: they are typically indexed
by their degree. Hence, their native index ranges from 0 to N-1, but their linear
index ranges from 1 to N.

Computations in this package are typically performed using native indexing where
possible. Linear indexing is used to convert representations into a form suitable
for linear algebra: expansions turn into vectors, and linear operators turn into
matrices.
"""
abstract type FunctionSet{T}
end


# Useful abstraction for special cases
const FunctionSet1d{T <: Number} = FunctionSet{T}
# Warning: not all 2d function sets have NTuple{2,T} type, they could have (S,T) type
const FunctionSet2d{T} = FunctionSet{NTuple{2,T}}
const FunctionSet3d{T} = FunctionSet{NTuple{3,T}}
const FunctionSet4d{T} = FunctionSet{NTuple{4,T}}


"The type of the elements of the domain of the set."
domaintype(::Type{FunctionSet{T}}) where {T} = T
domaintype(::Type{S}) where {S <: FunctionSet} = domaintype(supertype(S))
domaintype(set::FunctionSet) = domaintype(typeof(set))

"The type of the elements of the codomain of the set."
rangetype(F::Type{FunctionSet{T}}) where {T} = T
rangetype(::Type{S}) where {S <: FunctionSet} = rangetype(supertype(S))
rangetype(set::FunctionSet) = rangetype(typeof(set))

"The default type of the expansion coefficients in a function set."
# By default we set it equal to the rangetype
coefficient_type(set::FunctionSet) = rangetype(set)

function eltype(set::FunctionSet)
    error("Error: calling eltype on a function set is deprecated. Use a span instead.")
end

function eltype(set1::FunctionSet, set2::FunctionSet)
    promote_type(eltype(set1), eltype(set2))
end

# The dimension of a function set is the dimension of its domain type
dimension(set::FunctionSet) = dimension(domaintype(set))

dimension(set::FunctionSet, i) = dimension(element(set, i))

"Property to indicate whether the functions in the set are real-valued (for real arguments)."
isreal(s::FunctionSet) = isreal(rangetype(s))



# Is a given set a basis? In general, it is not. But it could be.
# Hence, we need a property for it:
is_basis(s::FunctionSet) = false

# Any basis is a frame
is_frame(s::FunctionSet) = is_basis(s)


"Property to indicate whether a basis is orthogonal."
is_orthogonal(s::FunctionSet) = false

"Property to indicate whether a basis is orthonormal"
is_orthonormal(s::FunctionSet) = false

"Property to indicate whether a basis is biorthogonal (or a Riesz basis)."
is_biorthogonal(s::FunctionSet) = is_orthogonal(s)

"Return the size of the set."
size(s::FunctionSet) = (length(s),)

"Return the size of the j-th dimension of the set (if applicable)."
size(s::FunctionSet, j) = j==1 ? length(s) : throw(BoundsError())

endof(s::FunctionSet) = length(s)

"Is the function set composite, i.e. does it consist of several components?"
is_composite(s::FunctionSet) = false

"""
The instantiate function takes a set type, size and numeric type as argument, and
returns an instance of the type with the given size and numeric type and using
default values for other parameters. This means the given type is usually abstract,
since it is given without parameters.

This function is mainly used to create instances for testing purposes.
"""
instantiate{S <: FunctionSet}(::Type{S}, n) = instantiate(S, n, Float64)

"Promote the domain type of the function set."
promote_domaintype(set::FunctionSet{T}, ::Type{T}) where {T} = set
promote_domaintype(set::FunctionSet{T}, ::Type{S}) where {T,S} = set_promote_domaintype(set, S)

promote_domaintype(set1::FunctionSet{T}, set2::FunctionSet{T}) where {T} = (set1,set2)

function promote_domaintype(set1::FunctionSet{T}, set2::FunctionSet{S}) where {T,S}
    U = promote_type(T,S)
    promote_domaintype(set1, U), promote_domaintype(set2, U)
end

function promote_eltype(set::FunctionSet, args...)
    error("Calling promote_eltype on a function set is deprecated.")
end

"Promote the domain sub type of the function set."
promote_domainsubtype(set::FunctionSet{T}, ::Type{S}) where {T<:Number, S<:Number} = promote_domaintype(set, S)

promote_domainsubtype(set::FunctionSet{SVector{N,T}}, ::Type{T}) where {N,T<:Number} = set
promote_domainsubtype(set::FunctionSet{SVector{N,T}}, ::Type{S}) where {N,T<:Number,S<:Number} = promote_domaintype(set, SVector{N,S})

promote_domainsubtype(set::FunctionSet{NTuple{N,T}}, ::Type{T}) where {N,T<:Number} = set
promote_domainsubtype(set::FunctionSet{NTuple{N,T}}, ::Type{S}) where {N,T<:Number,S<:Number} = promote_domaintype(set, NTuple{N,S})

widen(s::FunctionSet) = promote_domaintype(s, widen(domaintype(s)))

# similar returns a similar basis of a given size and numeric type
# It can be implemented in terms of resize and promote_domaintype.
similar(s::FunctionSet, ::Type{T}, n) where {T} = resize(promote_domaintype(s, T), n)

# Support resize of a 1D set with a tuple of a single element, so that one can
# write statements of the form resize(s, size(some_set)) in all dimensions.
resize(s::FunctionSet1d, n::NTuple{1,Int}) = resize(s, n[1])


"Return a set of zero coefficients in the native format of the set."
zeros(s::FunctionSet) = zeros(coefficient_type(s), s)

# By default we assume that the native format corresponds to an array of the
# same size as the set. This is not true, e.g., for multisets.
zeros(::Type{T}, s::FunctionSet) where {T} = zeros(T, size(s))



###########
# Indexing
###########


# A native index has to be distinguishable from linear indices by type. A linear
# index is an int. If a native index also has an integer type, then its value
# should be wrapped in a different type. That is the purpose of NativeIndex.
# Concrete types with a meaningful name can inherit from this abstract type.
# If the native index is not an integer, then no wrapping is necessary.
abstract type NativeIndex end

# We assume that the index is stored in the 'index' field
index(idxn::NativeIndex) = idxn.index

length(idxn::NativeIndex) = 1

getindex(idxn::NativeIndex, i) = (assert(i==1); index(idxn))

"Compute the native index corresponding to the given linear index."
native_index(s::FunctionSet, idx::Int) = idx
# By default, the native index of a set is its linear index.
# The given idx argument should always be an Int for conversion from linear indices.
# Subtypes may add definitions for other types, such as multilinear indices.
# Typing idx to be Int here narrows the scope of false definitions for subsets.
# The downside is we have to write idx::Int everywhere else too in order to avoid ambiguities.

"Compute the linear index corresponding to the given native index."
linear_index(s::FunctionSet, idxn) = idxn::Int
# We don't specify an argument type to idxn here, even though we would only want
# this default to apply to Int's. Instead, we add an assertion to the result.
# Adding Int to idxn causes lots of ambiguities. Not adding the assertion either leads to
# potentially wrong definitions, since in that case linear_index doesn't do anything.
# This can lead to StackOverflowError's in other parts of the code that expect
# the type of idxn to change to Int after calling linear_index.

"""
Convert the set of coefficients in the native format of the set to a linear list.
The order of the coefficients in this list is determined by the order of the
elements in the set.
"""
# Allocate memory for the linear set and call linearize_coefficients! to do the work
function linearize_coefficients(set::FunctionSet, coef_native)
    coef_linear = zeros(eltype(coef_native), length(set))
    linearize_coefficients!(set, coef_linear, coef_native)
end

linearize_coefficients!(set::FunctionSet, coef_linear::Vector, coef_native) =
    copy!(coef_linear, coef_native)

"""
Convert a linear set of coefficients back to the native representation of the set.
"""
function delinearize_coefficients(set::FunctionSet, coef_linear::AbstractVector{T}) where {T}
    coef_native = zeros(eltype(coef_linear), set)
    delinearize_coefficients!(set, coef_native, coef_linear)
end

delinearize_coefficients!(set::FunctionSet, coef_native, coef_linear::Vector) =
    copy!(coef_native, coef_linear)

# Sets have a native size and a linear size. However, there is not necessarily a
# bijection between the two. You can always convert a native size to a linear size,
# but the other direction can be done in general only approximately.
# For example, a 2D tensor product set can only support sizes of the form n1 * n2. Its native size may be
# (n1,n2) and its linear size n1*n2, but not any integer n maps to a native size tuple.
# By convention, we denote a native size variable by size_n.
"Compute the native size best corresponding to the given linear size."
approximate_native_size(s::FunctionSet, size_l) = size_l

"Compute the linear size corresponding to the given native size."
linear_size(s::FunctionSet, size_n) = size_n

"Suggest a suitable size, close to n, to resize the given function set."
approx_length(s::FunctionSet, n::Int) = n
approx_length(s::FunctionSet, n::Real) = approx_length(s, round(Int,n))

# Default set of linear indices: from 1 to length(s)
# Default algorithms assume this indexing for the basis functions, and the same
# linear indexing for the set of coefficients.
# The indices may also have tensor-product structure, for tensor product sets.
eachindex(s::FunctionSet) = 1:length(s)



###############################
## Properties of function sets
###############################

# The following properties are not implemented as traits with types, because they are
# not intended to be used in a time-critical path of the code.

"Does the set implement a derivative?"
has_derivative(s::FunctionSet) = false

"Does the set implement an antiderivative?"
has_antiderivative(s::FunctionSet) = false

"Does the set have an associated interpolation grid?"
has_grid(s::FunctionSet) = false

"Does the set have a transform associated with some space?"
has_transform(s1::FunctionSet, s2) = false

"Does the set have a transform associated with some space that is unitary"
has_unitary_transform(s::FunctionSet) = has_transform(s)
# If a set has a transform, we assume it is unitary. If it is not, this function has to be over written.

# Convenience functions: default grid, and conversion from grid to space
has_transform(s::FunctionSet) = has_grid(s) && has_transform(s, grid(s))
has_transform(s::FunctionSet, grid::AbstractGrid) = has_transform(s, gridset(grid))

"Does the set support extension and restriction operators?"
has_extension(s::FunctionSet) = false


# A concrete FunctionSet may also override extension_set and restriction_set
# The default is simply to resize.
extension_set(s::FunctionSet, n) = resize(s, n)
restriction_set(s::FunctionSet, n) = resize(s, n)

#######################
## Iterating over sets
#######################

# Default iterator over sets of functions: based on underlying index iterator.
function start(s::FunctionSet)
    iter = eachindex(s)
    (iter, start(iter))
end

function next(s::FunctionSet, state)
    iter, iter_state = state
    idx, iter_newstate = next(iter,iter_state)
    (s[idx], (iter,iter_newstate))
end

done(s::FunctionSet, state) = done(state[1], state[2])


tolerance(set::FunctionSet) = tolerance(domaintype(set))

# Provide this implementation which Base does not include anymore
# TODO: hook into the Julia checkbounds system, once such a thing is developed.
checkbounds(i::Int, j::Int) = (1 <= j <= i) ? nothing : throw(BoundsError())

# General bounds check: the linear index has to be in the range 1:length(s)
checkbounds(s::FunctionSet, i::Int) = checkbounds(length(s), i)

# Fail-safe backup when i is not an integer: convert to linear index (which is an integer)
checkbounds(s::FunctionSet, i) = checkbounds(s, linear_index(s, i))

"Return the support of the idx-th basis function."
support(s::FunctionSet1d, idx) = (left(s,idx), right(s,idx))

"Does the given point lie inside the support of the given set function?"
in_support(set::FunctionSet1d, idx, x) = left(set, idx)-tolerance(set) <= x <= right(set, idx)+tolerance(set)

# isless doesn't work when comparing complex numbers. It may happen that a real
# function set uses a complex element type, or that the user evaluates at a
# complex point.  Our default is to check for a zero imaginary part, and then
# convert x to a real number. Genuinely complex function sets should override.
in_support{T <: Complex}(set::FunctionSet1d, idx, x::T) =
    abs(imag(x)) <= tolerance(set) && in_support(set, idx, real(x))


##############################################
## Evaluating set elements and expansions
##############################################
"""
You can evaluate a member function of a set using the eval_set_element routine.
It takes as arguments the function set, the index of the member function and
the point in which to evaluate.

This function performs bounds checking on the index and also checks whether the
point x lies inside the support of the function. A BoundsError() is thrown for
an index out of bounds. By default, the value 0 is returned when x is outside
the support. This value can be changed with an optional extra argument.

After the checks, this routine calls eval_element on the concrete set.
"""
<<<<<<< HEAD
function eval_set_element(set::FunctionSet, idx, x, outside_value = zero(rangetype(set)))
=======
function eval_set_element(set::FunctionSet, idx, x, outside_value = zero(eltype(set)); extend=false)
>>>>>>> 187f2636
    checkbounds(set, idx)
    extend || in_support(set, idx, x) ? eval_element(set, idx, x) : outside_value
end

# We use a special routine for evaluation on a grid, since we can hoist the boundscheck.
# We pass on any extra arguments to eval_set_element!, hence the outside_val... argument here
function eval_set_element(set::FunctionSet, idx, grid::AbstractGrid, outside_value...)
    result = zeros(gridspace(grid, rangetype(set)))
    eval_set_element!(result, set, idx, grid, outside_value...)
end

function eval_set_element!(result, set::FunctionSet, idx, grid::AbstractGrid, outside_value = zero(rangetype(set)))
    @assert size(result) == size(grid)
    checkbounds(set, idx)

    @inbounds for k in eachindex(grid)
        result[k] = eval_set_element(set, idx, grid[k], outside_value)
    end
    result
end

"""
Evaluate an expansion given by the set of coefficients `coefficients` in the point x.
"""
<<<<<<< HEAD
function eval_expansion(set::FunctionSet, coefficients, x)
    T = rangetype(set, coefficients)
=======
function eval_expansion(set::FunctionSet, coefficients, x; options...)
    T = promote_type(eltype(coefficients), eltype(set))
>>>>>>> 187f2636
    z = zero(T)

    # It is safer below to use eval_set_element than eval_element, because of
    # the check on the support. We elide the boundscheck with @inbounds (perhaps).
    @inbounds for idx in eachindex(set)
        z = z + coefficients[idx] * eval_set_element(set, idx, x; options...)
    end
    z
end

function eval_expansion(set::FunctionSet, coefficients, grid::AbstractGrid)
    @assert dimension(set) == dimension(grid)
    @assert size(coefficients) == size(set)
    # TODO: reenable test once product grids and product sets have compatible types again
    # @assert eltype(grid) == domaintype(set)

    span = Span(set, eltype(coefficients))
    T = rangetype(span)
    E = evaluation_operator(span, gridspace(grid, T))
    E * coefficients
end

# There is no need for an eval_expansion! method, since one can use evaluation_operator for that purpose


#######################
## Application support
#######################

"""
Compute the moment of the given basisfunction, i.e. the integral on its
support.
"""
# Default to numerical integration
moment(s::FunctionSet1d, idx) = quadgk(s[idx], left(s), right(s))[1]<|MERGE_RESOLUTION|>--- conflicted
+++ resolved
@@ -341,11 +341,7 @@
 
 After the checks, this routine calls eval_element on the concrete set.
 """
-<<<<<<< HEAD
-function eval_set_element(set::FunctionSet, idx, x, outside_value = zero(rangetype(set)))
-=======
-function eval_set_element(set::FunctionSet, idx, x, outside_value = zero(eltype(set)); extend=false)
->>>>>>> 187f2636
+function eval_set_element(set::FunctionSet, idx, x, outside_value = zero(rangetype(set)); extend=false)
     checkbounds(set, idx)
     extend || in_support(set, idx, x) ? eval_element(set, idx, x) : outside_value
 end
@@ -370,13 +366,8 @@
 """
 Evaluate an expansion given by the set of coefficients `coefficients` in the point x.
 """
-<<<<<<< HEAD
-function eval_expansion(set::FunctionSet, coefficients, x)
+function eval_expansion(set::FunctionSet, coefficients, x; options...)
     T = rangetype(set, coefficients)
-=======
-function eval_expansion(set::FunctionSet, coefficients, x; options...)
-    T = promote_type(eltype(coefficients), eltype(set))
->>>>>>> 187f2636
     z = zero(T)
 
     # It is safer below to use eval_set_element than eval_element, because of
