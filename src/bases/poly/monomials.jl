# monomials.jl

#######################
# The monomial basis
#######################

"""
A basis of the monomials `x^i`.
"""
struct Monomials{T} <: PolynomialBasis{T,T}
    n   ::  Int     # the degrees go from 0 to n-1
end


unsafe_eval_element(b::Monomials, idxn::PolynomialDegree, x) = x^degree(idx)

<<<<<<< HEAD
eval_element_derivative(b::Monomials, idx, x) = idx == 1 ? zero(codomaintype(b)) : (idx-1)*x^(idx-2)
=======
function unsafe_eval_element_derivative(b::Monomials, idxn::PolynomialDegree, x)
    i = degree(idxn)
    T = codomaintype(b)
    i == 0 ? zero(T) : i*x^(i-1)
end
>>>>>>> 0e5b3506
<|MERGE_RESOLUTION|>--- conflicted
+++ resolved
@@ -14,12 +14,8 @@
 
 unsafe_eval_element(b::Monomials, idxn::PolynomialDegree, x) = x^degree(idx)
 
-<<<<<<< HEAD
-eval_element_derivative(b::Monomials, idx, x) = idx == 1 ? zero(codomaintype(b)) : (idx-1)*x^(idx-2)
-=======
 function unsafe_eval_element_derivative(b::Monomials, idxn::PolynomialDegree, x)
     i = degree(idxn)
     T = codomaintype(b)
     i == 0 ? zero(T) : i*x^(i-1)
-end
->>>>>>> 0e5b3506
+end