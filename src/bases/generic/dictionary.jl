--- conflicted
+++ resolved
@@ -355,15 +355,12 @@
 default_in_support(dict::Dictionary, idx, x) = approx_in(x, support(dict, idx), tolerance(dict))
 default_in_support(dict::Dictionary, x) = approx_in(x, support(dict), tolerance(dict))
 
-<<<<<<< HEAD
 # isless doesn't work when comparing complex numbers. It may happen that a real
 # function set uses a complex element type, or that the user evaluates at a
 # complex point.  Our default is to check for a zero imaginary part, and then
 # convert x to a real number. Genuinely complex function sets should override.
 in_support{T <: Complex}(dict::Dictionary, idx, x::T) =
     abs(imag(x)) <= tolerance(dict) && in_support(dict, idx, real(x))
-=======
->>>>>>> e4185680
 
 
 ##############################################
@@ -508,8 +505,4 @@
 unsafe_moment(dict::Dictionary1d, idx) = default_moment(dict, idx)
 
 # Default to numerical integration
-<<<<<<< HEAD
-default_moment(dict::Dictionary1d, idx) = quadgk(dict[idx], infimum(support(d)), supremum(support(d)))[1]
-=======
-default_moment(dict::Dictionary1d, idx) = quadgk(dict[idx], left(dict), right(dict))[1]
->>>>>>> e4185680
+default_moment(dict::Dictionary1d, idx) = quadgk(dict[idx], left(d), right(d))[1]