name = "BasisFunctions"
uuid = "4343a256-5453-507d-8aad-01a9d7189916"
<<<<<<< HEAD
version = "0.0.0"

=======
version = "0.0.1"
>>>>>>> 4ca0c885

[deps]
AbstractTrees = "1520ce14-60c1-5f80-bbc7-55ef81b5835c"
BlockArrays = "8e7c35d0-a365-5155-bbbb-fb81a777f24e"
Calculus = "49dc2e85-a5d0-5ad3-a950-438e2897f1b9"
DSP = "717857b8-e6f2-59f4-9121-6e50c889abd2"
DomainSets = "5b8099bc-c8ec-5219-889f-1d9e522a28bf"
FFTW = "7a1cc6ca-52ef-59f5-83cd-3a7055c09341"
FastGaussQuadrature = "442a2c76-b920-505d-bb47-c5924d526838"
FastTransforms = "057dd010-8810-581a-b7be-e3fc3b93f78c"
FillArrays = "1a297f60-69ca-5386-bcde-b61e274b549b"
GaussQuadrature = "d54b0c1a-921d-58e0-8e36-89d8069c0969"
GenericLinearAlgebra = "14197337-ba66-59df-a3e3-ca00e7dcff7a"
Grids = "356ae075-8bc9-5ef9-a342-46c9ba26438c"
IterativeSolvers = "42fd0dbc-a981-5370-80f2-aaf504508153"
LinearAlgebra = "37e2e46d-f89d-539d-b4ee-838fcccc9c8e"
Pkg = "44cfe95a-1eb2-52ea-b672-e2afdf69b78f"
QuadGK = "1fd47b50-473d-5c70-9696-f719f8f3bcdc"
RecipesBase = "3cdcf5f2-1ef4-517c-9805-6587b60abb01"
Reexport = "189a3867-3050-52da-a836-e630ba90ab69"
SparseArrays = "2f01184e-e22b-5df5-ae63-d93ebab69eaf"
SpecialFunctions = "276daf66-3868-5448-9aa4-cd146d93841b"
StaticArrays = "90137ffa-7385-5640-81b9-e52037218182"
Test = "8dfed614-e22c-5e08-85e1-65c5234f0b40"
ToeplitzMatrices = "c751599d-da0a-543b-9d20-d0a503d91d24"

[compat]
julia = "1.0"
Grids = "0.0.1"

[extras]
Plots = "91a5bcdd-55d7-5caf-9e0b-520d859cae80"
Random = "9a3f8284-a2c9-5f02-9a11-845980a1fd5c"

[targets]
test = ["Plots", "Random"]<|MERGE_RESOLUTION|>--- conflicted
+++ resolved
@@ -1,11 +1,6 @@
 name = "BasisFunctions"
 uuid = "4343a256-5453-507d-8aad-01a9d7189916"
-<<<<<<< HEAD
-version = "0.0.0"
-
-=======
 version = "0.0.1"
->>>>>>> 4ca0c885
 
 [deps]
 AbstractTrees = "1520ce14-60c1-5f80-bbc7-55ef81b5835c"
